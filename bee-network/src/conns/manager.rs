// Copyright 2020 IOTA Stiftung
// SPDX-License-Identifier: Apache-2.0

use crate::{
    interaction::events::InternalEventSender,
    peers::{BannedAddrList, BannedPeerList, PeerInfo, PeerList, PeerRelation, PeerState},
    transport::build_transport,
    Multiaddr, PeerId, ShortId,
};

use super::{errors::Error, spawn_connection_handler, Origin};

use bee_common::shutdown_stream::ShutdownStream;
use bee_common_ext::{node::Node, worker::Worker};

use async_trait::async_trait;
use futures::{prelude::*, select};
use libp2p::{
    core::{muxing::StreamMuxerBox, transport::ListenerEvent},
    identity, Transport,
};
use log::*;

use std::{
    convert::Infallible,
    io,
    pin::Pin,
    sync::atomic::{AtomicUsize, Ordering},
};

type ListenerUpgrade = Pin<Box<(dyn Future<Output = Result<(PeerId, StreamMuxerBox), io::Error>> + Send + 'static)>>;
type PeerListener = Pin<Box<dyn Stream<Item = Result<ListenerEvent<ListenerUpgrade, io::Error>, io::Error>> + Send>>;

pub static NUM_LISTENER_EVENT_PROCESSING_ERRORS: AtomicUsize = AtomicUsize::new(0);

#[derive(Default)]
pub struct ConnectionManager {}

pub struct ConnectionManagerConfig {
    pub listen_address: Multiaddr,
    peers: PeerList,
    banned_addrs: BannedAddrList,
    banned_peers: BannedPeerList,
    peer_listener: PeerListener,
    internal_event_sender: InternalEventSender,
}

impl ConnectionManagerConfig {
    pub fn new(
        local_keys: identity::Keypair,
        bind_address: Multiaddr,
        peers: PeerList,
        banned_addrs: BannedAddrList,
        banned_peers: BannedPeerList,
        internal_event_sender: InternalEventSender,
    ) -> Result<Self, Error> {
        // Create underlying Tcp connection and negotiate Noise and Mplex/Yamux
        let transport = build_transport(&local_keys).map_err(|_| Error::CreatingTransportFailed)?;

        let mut peer_listener = transport
            .listen_on(bind_address.clone())
            .map_err(|_| Error::BindingAddressFailed(bind_address))?;

        let listen_address =
            if let Some(Some(Ok(ListenerEvent::NewAddress(listen_address)))) = peer_listener.next().now_or_never() {
                trace!("listening address = {}", listen_address);
                listen_address
            } else {
                return Err(Error::NotListeningError);
            };

        trace!("Accepting connections on {}.", listen_address);

        Ok(Self {
            listen_address,
            peers,
            banned_peers,
            banned_addrs,
            peer_listener,
            internal_event_sender,
        })
    }
}

#[async_trait]
impl<N: Node> Worker<N> for ConnectionManager {
    type Config = ConnectionManagerConfig;
    type Error = Infallible;

    async fn start(node: &mut N, config: Self::Config) -> Result<Self, Self::Error> {
        let ConnectionManagerConfig {
            peers,
            banned_peers,
            banned_addrs,
            peer_listener,
            internal_event_sender,
            ..
<<<<<<< HEAD
        } = config;

        // let mut fused_incoming_streams = peer_listener.fuse();

        node.spawn::<Self, _, _>(|shutdown| async move {
            trace!("Peer listener started.");

            let mut incoming = ShutdownStream::new(shutdown, peer_listener);

            while let Some(Ok(listener_event)) = incoming.next().await {
                //
                if let Some((upgrade, peer_address)) = listener_event.into_upgrade() {
                    // TODO: try again to move this block into its own function (beware: lifetime issues ahead!!!)

                    // Prevent accepting from banned addresses.
                    let peer_address_str = peer_address.to_string();
                    if banned_addrs.contains(&peer_address_str) {
                        trace!("Ignoring peer. Cause: '{}' is banned.", peer_address_str);
                        NUM_LISTENER_EVENT_PROCESSING_ERRORS.fetch_add(1, Ordering::Relaxed);
                        continue;
                    }

                    let (peer_id, muxer) = match upgrade.await {
                        Ok(u) => u,
                        Err(_) => {
                            trace!("Ignoring peer. Cause: Handshake failed.");
                            NUM_LISTENER_EVENT_PROCESSING_ERRORS.fetch_add(1, Ordering::Relaxed);
                            continue;
                        }
                    };

                    // Prevent accepting duplicate connections.
                    if let Ok(connected) = peers.is(&peer_id, |_, state| state.is_connected()) {
                        if connected {
                            trace!("Already connected to {}", peer_id);
=======
        } = self;

        let mut fused_incoming_streams = peer_listener.fuse();
        let mut fused_shutdown_listener = shutdown_listener.fuse();

        loop {
            select! {
                _ = fused_shutdown_listener => {
                    trace!("Connection Manager received shutdown signal.");
                    break;
                },
                listener_event = fused_incoming_streams.next() => {
                    if let Some(listener_event) = listener_event {
                        if let Ok(listener_event) = listener_event {
                            if let Some((upgrade, peer_address)) = listener_event.into_upgrade() {

                                // TODO: try again to move this block into its own function (beware: lifetime issues ahead!!!)

                                // Prevent accepting from banned addresses.
                                let peer_address_str = peer_address.to_string();
                                if banned_addrs.contains(&peer_address_str) {
                                    trace!("Ignoring peer. Cause: '{}' is banned.", peer_address_str);
                                    NUM_LISTENER_EVENT_PROCESSING_ERRORS.fetch_add(1, Ordering::Relaxed);
                                    continue;
                                }

                                let (peer_id, muxer) = match upgrade.await {
                                    Ok(u) => u,
                                    Err(_) => {
                                        trace!("Ignoring peer. Cause: Handshake failed.");
                                        NUM_LISTENER_EVENT_PROCESSING_ERRORS.fetch_add(1, Ordering::Relaxed);
                                        continue;
                                    }
                                };

                                // Prevent accepting duplicate connections.
                                if let Ok(connected) = peers.is(&peer_id, |_, state| state.is_connected()) {
                                    if connected {
                                        trace!("Already connected to {}", peer_id);
                                        NUM_LISTENER_EVENT_PROCESSING_ERRORS.fetch_add(1, Ordering::Relaxed);
                                        continue;
                                    }
                                }

                                // Prevent accepting banned peers.
                                if banned_peers.contains(&peer_id) {
                                    trace!("Ignoring peer. Cause: '{}' is banned.", peer_id);
                                    NUM_LISTENER_EVENT_PROCESSING_ERRORS.fetch_add(1, Ordering::Relaxed);
                                    continue;
                                }

                                let peer_info = if let Ok(peer_info) = peers.get_info(&peer_id) {
                                    // If we have this peer id in our peerlist (but are not already connected to it),
                                    // then we allow the connection.
                                    peer_info
                                } else {
                                    let peer_info = PeerInfo {
                                        address: peer_address,
                                        alias: None,
                                        relation: PeerRelation::Unknown
                                    };

                                    if peers.insert(peer_id.clone(), peer_info.clone(), PeerState::Disconnected).is_err() {
                                        trace!("Ignoring peer. Cause: Denied by peerlist.");
                                        NUM_LISTENER_EVENT_PROCESSING_ERRORS.fetch_add(1, Ordering::Relaxed);
                                        continue;
                                    } else {
                                        // We also allow for a certain number of unknown peers.
                                        info!("Allowing connection to unknown peer '{}' [{}]", peer_id.short(), peer_info.address);

                                        peer_info
                                    }
                                };

                                log_inbound_connection_success(&peer_id, &peer_info);

                                if let Err(e) = spawn_connection_handler(peer_id, peer_info, muxer, Origin::Inbound, internal_event_sender.clone())
                                .await
                                {
                                    error!("Error spawning connection handler. Error: {}", e);
                                    NUM_LISTENER_EVENT_PROCESSING_ERRORS.fetch_add(1, Ordering::Relaxed);
                                    continue;
                                }
                            }
                        } else {
                            error!("Listener event stream failure.");
>>>>>>> 02c6fc91
                            NUM_LISTENER_EVENT_PROCESSING_ERRORS.fetch_add(1, Ordering::Relaxed);
                            continue;
                        }
                    }

                    // Prevent accepting banned peers.
                    if banned_peers.contains(&peer_id) {
                        trace!("Ignoring peer. Cause: '{}' is banned.", peer_id);
                        NUM_LISTENER_EVENT_PROCESSING_ERRORS.fetch_add(1, Ordering::Relaxed);
                        continue;
                    }

                    let peer_info = if let Ok(peer_info) = peers.get_info(&peer_id) {
                        // If we have this peer id in our peerlist (but are not already connected to it),
                        // then we allow the connection.
                        peer_info
                    } else {
                        let peer_info = PeerInfo {
                            address: peer_address,
                            alias: None,
                            relation: PeerRelation::Unknown,
                        };

                        if peers
                            .insert(peer_id.clone(), peer_info.clone(), PeerState::Disconnected)
                            .is_err()
                        {
                            trace!("Ignoring peer. Cause: Denied by peerlist.");
                            NUM_LISTENER_EVENT_PROCESSING_ERRORS.fetch_add(1, Ordering::Relaxed);
                            continue;
                        } else {
                            // We also allow for a certain number of unknown peers.
                            info!(
                                "Allowing connection to unknown peer '{}' [{}]",
                                peer_id.short(),
                                peer_info.address
                            );

                            peer_info
                        }
                    };

                    log_inbound_connection_success(&peer_id, &peer_info);

                    if let Err(e) = spawn_connection_handler(
                        peer_id,
                        peer_info,
                        muxer,
                        Origin::Inbound,
                        internal_event_sender.clone(),
                    )
                    .await
                    {
                        error!("Error spawning connection handler. Error: {}", e);
                        NUM_LISTENER_EVENT_PROCESSING_ERRORS.fetch_add(1, Ordering::Relaxed);
                        continue;
                    }
                }
            }

            trace!("Peer listener stopped.")
        });

        // loop {
        //     select! {
        //         _ = fused_shutdown_listener => {
        //             trace!("Connection Manager received shutdown signal.");
        //             break;
        //         },
        //         listener_event = fused_incoming_streams.next() => {
        //             if let Some(listener_event) = listener_event {
        //                 if let Ok(listener_event) = listener_event {
        //                 } else {
        //                     error!("Listener event stream failure.");
        //                     NUM_LISTENER_EVENT_PROCESSING_ERRORS.fetch_add(1, Ordering::Relaxed);
        //                     continue;
        //                 }
        //             } else {
        //                 error!("Fatal: Listener event stream stopped.");
        //                 NUM_LISTENER_EVENT_PROCESSING_ERRORS.fetch_add(1, Ordering::Relaxed);
        //                 break;
        //             }
        //         },
        //     }
        // }

        trace!("Connection Manager started.");

        Ok(Self::default())
    }
}

#[inline]
fn log_inbound_connection_success(peer_id: &PeerId, peer_info: &PeerInfo) {
    if let Some(alias) = peer_info.alias.as_ref() {
        info!(
            "Established (inbound) connection with '{}/{}' [{}].",
            alias,
            peer_id.short(),
            peer_info.address,
        )
    } else {
        info!(
            "Established (inbound) connection with '{}' [{}].",
            peer_id.short(),
            peer_info.address,
        );
    }
}<|MERGE_RESOLUTION|>--- conflicted
+++ resolved
@@ -14,7 +14,7 @@
 use bee_common_ext::{node::Node, worker::Worker};
 
 use async_trait::async_trait;
-use futures::{prelude::*, select};
+use futures::prelude::*;
 use libp2p::{
     core::{muxing::StreamMuxerBox, transport::ListenerEvent},
     identity, Transport,
@@ -95,7 +95,6 @@
             peer_listener,
             internal_event_sender,
             ..
-<<<<<<< HEAD
         } = config;
 
         // let mut fused_incoming_streams = peer_listener.fuse();
@@ -131,94 +130,6 @@
                     if let Ok(connected) = peers.is(&peer_id, |_, state| state.is_connected()) {
                         if connected {
                             trace!("Already connected to {}", peer_id);
-=======
-        } = self;
-
-        let mut fused_incoming_streams = peer_listener.fuse();
-        let mut fused_shutdown_listener = shutdown_listener.fuse();
-
-        loop {
-            select! {
-                _ = fused_shutdown_listener => {
-                    trace!("Connection Manager received shutdown signal.");
-                    break;
-                },
-                listener_event = fused_incoming_streams.next() => {
-                    if let Some(listener_event) = listener_event {
-                        if let Ok(listener_event) = listener_event {
-                            if let Some((upgrade, peer_address)) = listener_event.into_upgrade() {
-
-                                // TODO: try again to move this block into its own function (beware: lifetime issues ahead!!!)
-
-                                // Prevent accepting from banned addresses.
-                                let peer_address_str = peer_address.to_string();
-                                if banned_addrs.contains(&peer_address_str) {
-                                    trace!("Ignoring peer. Cause: '{}' is banned.", peer_address_str);
-                                    NUM_LISTENER_EVENT_PROCESSING_ERRORS.fetch_add(1, Ordering::Relaxed);
-                                    continue;
-                                }
-
-                                let (peer_id, muxer) = match upgrade.await {
-                                    Ok(u) => u,
-                                    Err(_) => {
-                                        trace!("Ignoring peer. Cause: Handshake failed.");
-                                        NUM_LISTENER_EVENT_PROCESSING_ERRORS.fetch_add(1, Ordering::Relaxed);
-                                        continue;
-                                    }
-                                };
-
-                                // Prevent accepting duplicate connections.
-                                if let Ok(connected) = peers.is(&peer_id, |_, state| state.is_connected()) {
-                                    if connected {
-                                        trace!("Already connected to {}", peer_id);
-                                        NUM_LISTENER_EVENT_PROCESSING_ERRORS.fetch_add(1, Ordering::Relaxed);
-                                        continue;
-                                    }
-                                }
-
-                                // Prevent accepting banned peers.
-                                if banned_peers.contains(&peer_id) {
-                                    trace!("Ignoring peer. Cause: '{}' is banned.", peer_id);
-                                    NUM_LISTENER_EVENT_PROCESSING_ERRORS.fetch_add(1, Ordering::Relaxed);
-                                    continue;
-                                }
-
-                                let peer_info = if let Ok(peer_info) = peers.get_info(&peer_id) {
-                                    // If we have this peer id in our peerlist (but are not already connected to it),
-                                    // then we allow the connection.
-                                    peer_info
-                                } else {
-                                    let peer_info = PeerInfo {
-                                        address: peer_address,
-                                        alias: None,
-                                        relation: PeerRelation::Unknown
-                                    };
-
-                                    if peers.insert(peer_id.clone(), peer_info.clone(), PeerState::Disconnected).is_err() {
-                                        trace!("Ignoring peer. Cause: Denied by peerlist.");
-                                        NUM_LISTENER_EVENT_PROCESSING_ERRORS.fetch_add(1, Ordering::Relaxed);
-                                        continue;
-                                    } else {
-                                        // We also allow for a certain number of unknown peers.
-                                        info!("Allowing connection to unknown peer '{}' [{}]", peer_id.short(), peer_info.address);
-
-                                        peer_info
-                                    }
-                                };
-
-                                log_inbound_connection_success(&peer_id, &peer_info);
-
-                                if let Err(e) = spawn_connection_handler(peer_id, peer_info, muxer, Origin::Inbound, internal_event_sender.clone())
-                                .await
-                                {
-                                    error!("Error spawning connection handler. Error: {}", e);
-                                    NUM_LISTENER_EVENT_PROCESSING_ERRORS.fetch_add(1, Ordering::Relaxed);
-                                    continue;
-                                }
-                            }
-                        } else {
-                            error!("Listener event stream failure.");
->>>>>>> 02c6fc91
                             NUM_LISTENER_EVENT_PROCESSING_ERRORS.fetch_add(1, Ordering::Relaxed);
                             continue;
                         }
