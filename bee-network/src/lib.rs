--- conflicted
+++ resolved
@@ -31,11 +31,7 @@
 pub type EventReceiver = flume::Receiver<Event>;
 
 use config::{DEFAULT_KNOWN_PEER_LIMIT, DEFAULT_MSG_BUFFER_SIZE, DEFAULT_RECONNECT_MILLIS, DEFAULT_UNKNOWN_PEER_LIMIT};
-<<<<<<< HEAD
 use conns::{ConnectionManager, ConnectionManagerConfig};
-=======
-use conns::ConnectionManager;
->>>>>>> 02c6fc91
 use interaction::events::InternalEvent;
 use peers::{BannedAddrList, BannedPeerList, PeerList, PeerManager, PeerManagerConfig};
 
@@ -99,7 +95,6 @@
         panic!("Fatal error: {}", e);
     });
 
-<<<<<<< HEAD
     let listen_address = conn_manager_config.listen_address.clone();
     let network = Network::new(config, command_sender, listen_address, local_id);
 
@@ -109,20 +104,6 @@
         .with_resource(network);
 
     (node_builder, event_receiver)
-=======
-    let listen_address = conn_manager.listen_address.clone();
-
-    let peer_manager_task = tokio::spawn(peer_manager.run());
-    let conn_manager_task = tokio::spawn(conn_manager.run());
-
-    shutdown.add_worker_shutdown(peer_manager_shutdown_sender, peer_manager_task);
-    shutdown.add_worker_shutdown(conn_manager_shutdown_sender, conn_manager_task);
-
-    (
-        Network::new(config, command_sender, listen_address, local_id),
-        event_receiver,
-    )
->>>>>>> 02c6fc91
 }
 
 pub trait ShortId
