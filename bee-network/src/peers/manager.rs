--- conflicted
+++ resolved
@@ -1,17 +1,5 @@
 // Copyright 2020 IOTA Stiftung
-<<<<<<< HEAD
-//
-// Licensed under the Apache License, Version 2.0 (the "License"); you may not use this file except in compliance with
-// the License. You may obtain a copy of the License at
-//
-//     http://www.apache.org/licenses/LICENSE-2.0
-//
-// Unless required by applicable law or agreed to in writing, software distributed under the License is distributed on
-// an "AS IS" BASIS, WITHOUT WARRANTIES OR CONDITIONS OF ANY KIND, either express or implied.
-// See the License for the specific language governing permissions and limitations under the License.
-=======
 // SPDX-License-Identifier: Apache-2.0
->>>>>>> 02c6fc91
 
 use crate::{
     conns,
@@ -25,12 +13,8 @@
 
 use super::{errors::Error, BannedAddrList, BannedPeerList, PeerInfo, PeerList};
 
-<<<<<<< HEAD
 use bee_common::shutdown_stream::ShutdownStream;
 use bee_common_ext::{node::Node, worker::Worker};
-=======
-use bee_common::{shutdown::ShutdownListener, worker::Error as WorkerError};
->>>>>>> 02c6fc91
 
 use async_trait::async_trait;
 use futures::StreamExt;
@@ -95,7 +79,6 @@
     async fn start(node: &mut N, config: Self::Config) -> Result<Self, Self::Error> {
         let PeerManagerConfig {
             local_keys,
-<<<<<<< HEAD
             peers,
             banned_addrs,
             banned_peers,
@@ -185,70 +168,6 @@
                         .map_err(|_| Error::InternalEventSendFailure("ReconnectScheduled"))
                     {
                         warn!("{:?}", e)
-=======
-            mut command_receiver,
-            event_sender,
-            mut internal_event_receiver,
-            internal_event_sender,
-            peers,
-            banned_addrs,
-            banned_peers,
-            shutdown_listener,
-        } = self;
-
-        spawn_reconnector_task(&peers, internal_event_sender.clone());
-
-        let mut fused_shutdown_listener = shutdown_listener.fuse();
-
-        loop {
-            select! {
-                _ = fused_shutdown_listener => {
-                    trace!("Peer Manager received shutdown signal.");
-                    break;
-                },
-                command = command_receiver.next() => {
-                    let command = if let Some(command) = command {
-                        command
-                    } else {
-                        error!("Fatal: Command channel unexpectedly stopped.");
-                        break;
-                    };
-
-                    if let Err(e) = process_command(
-                        command,
-                        &local_keys,
-                        &peers,
-                        &banned_addrs,
-                        &banned_peers,
-                        &event_sender,
-                        &internal_event_sender
-                    ).await {
-                        error!("Error processing command. Error: {}", e);
-                        NUM_COMMAND_PROCESSING_ERRORS.fetch_add(1, Ordering::Relaxed);
-                        continue;
-                    }
-                },
-                internal_event = internal_event_receiver.next() => {
-                    let internal_event = if let Some(internal_event) = internal_event {
-                        internal_event
-                    } else {
-                        error!("Fatal: Internal event channel unexpectedly stopped.");
-                        break;
-                    };
-
-                    if let Err(e) = process_internal_event(
-                        internal_event,
-                        &local_keys,
-                        &peers,
-                        &banned_addrs,
-                        &banned_peers,
-                        &event_sender,
-                        &internal_event_sender
-                    ).await {
-                        error!("Error processing internal event. Error: {}", e);
-                        NUM_EVENT_PROCESSING_ERRORS.fetch_add(1, Ordering::Relaxed);
-                        continue;
->>>>>>> 02c6fc91
                     }
                 }
             }
@@ -403,7 +322,6 @@
 
             // TODO: maybe allow some fixed timespan for a connection recovery from either end before removing.
             peers.remove_if(&peer_id, |info, _| info.is_unknown());
-<<<<<<< HEAD
 
             event_sender
                 .send_async(Event::PeerDisconnected { id: peer_id })
@@ -411,15 +329,6 @@
                 .map_err(|_| Error::EventSendFailure("PeerDisconnected"))?;
         }
 
-=======
-
-            event_sender
-                .send_async(Event::PeerDisconnected { id: peer_id })
-                .await
-                .map_err(|_| Error::EventSendFailure("PeerDisconnected"))?;
-        }
-
->>>>>>> 02c6fc91
         InternalEvent::MessageReceived { message, from } => recv_message(message, from, &event_sender).await?,
         InternalEvent::ReconnectScheduled { peer_id } => {
             connect_peer(
@@ -597,32 +506,6 @@
     }
 
     Ok(())
-<<<<<<< HEAD
-=======
-}
-
-fn spawn_reconnector_task(peers: &PeerList, internal_event_sender: InternalEventSender) {
-    let mut interval = tokio::time::interval(Duration::from_millis(RECONNECT_MILLIS.load(Ordering::Relaxed)));
-
-    let peers_clone = peers.clone();
-
-    tokio::spawn(async move {
-        loop {
-            let _ = interval.tick().await;
-
-            // Check, if there are any disconnected known peers, and schedule a reconnect attempt for each of those.
-            for peer_id in peers_clone.iter_if(|info, state| info.is_known() && state.is_disconnected()) {
-                if let Err(e) = internal_event_sender
-                    .send_async(InternalEvent::ReconnectScheduled { peer_id })
-                    .await
-                    .map_err(|_| Error::InternalEventSendFailure("ReconnectScheduled"))
-                {
-                    warn!("{:?}", e)
-                }
-            }
-        }
-    });
->>>>>>> 02c6fc91
 }
 
 #[inline]
