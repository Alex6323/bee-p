--- conflicted
+++ resolved
@@ -45,11 +45,7 @@
     time::Duration,
 };
 
-<<<<<<< HEAD
-    let (network, events) = bee_network::init(NetworkConfig::build().finish());
-=======
 const RECONNECT_INTERVAL: u64 = 5; // 5 seconds
->>>>>>> 2a68c3c6
 
 #[tokio::main]
 async fn main() {
