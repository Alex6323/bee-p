--- conflicted
+++ resolved
@@ -7,16 +7,16 @@
 //Get rid of all warnings
 
 use bee_bundle::*;
-use bee_storage::{Connection, MissingHashesToRCApprovers, Milestone};
-
+use bee_storage::{Connection, Milestone, MissingHashesToRCApprovers};
+
+use std::collections::{HashMap, HashSet};
 use std::env;
 use std::rc::Rc;
-use std::collections::{HashMap, HashSet};
 
 use async_trait::async_trait;
 use errors::*;
 use futures::executor::block_on;
-use sqlx::{Row, PgPool};
+use sqlx::{PgPool, Row};
 
 std::include!("../sql/statements.rs");
 
@@ -33,17 +33,16 @@
     }
 }
 
-
 #[async_trait]
 impl bee_storage::Connection<SqlxBackendConnection> for SqlxBackendConnection {
-
     type StorageError = SqlxBackendError;
 
     async fn establish_connection(&mut self) -> Result<(), SqlxBackendError> {
         let pool = PgPool::builder()
             .max_size(num_cpus::get() as u32)
             .build(&env::var("BEE_DATABASE_URL")?)
-            .await.expect(FAILED_ESTABLISHING_CONNECTION);
+            .await
+            .expect(FAILED_ESTABLISHING_CONNECTION);
         self.connection_pool = Some(pool);
 
         Ok(())
@@ -57,9 +56,7 @@
 #[derive(Clone, Debug)]
 pub struct SqlxBackendStorage(bee_storage::Storage<SqlxBackendConnection>);
 
-
 impl SqlxBackendStorage {
-
     pub fn new() -> Self {
         let stor = bee_storage::Storage {
             connection: SqlxBackendConnection::new(),
@@ -80,34 +77,43 @@
 //TODO - handle errors
 #[async_trait]
 impl bee_storage::StorageBackend for SqlxBackendStorage {
-
     type StorageError = SqlxBackendError;
 
     fn map_existing_transaction_hashes_to_approvers(
         &self,
     ) -> Result<bee_storage::HashesToApprovers, SqlxBackendError> {
-
-        let mut pool = self.0.connection.connection_pool.as_ref().expect(CONNECTION_NOT_INITIALIZED);
-
-        const MAX_RECORDS_AT_ONCE : i32 = 1000;
+        let mut pool = self
+            .0
+            .connection
+            .connection_pool
+            .as_ref()
+            .expect(CONNECTION_NOT_INITIALIZED);
+
+        const MAX_RECORDS_AT_ONCE: i32 = 1000;
         let mut start: i32 = 0;
         let mut end: i32 = MAX_RECORDS_AT_ONCE;
 
         let mut hash_to_approvers = HashMap::new();
 
         loop {
-            let rows = block_on(sqlx::query(
-                SELECT_HASH_BRANCH_TRUNK_LIMIT_STATEMENT
-            ).bind(start).bind(MAX_RECORDS_AT_ONCE)
-                .fetch_all(&mut pool))?;
-
-            for (_, row) in rows.iter().enumerate()  {
-
-                hash_to_approvers.entry(Hash::from_str(&row.get::<String,_>(TRANSACTION_COL_BRANCH))).
-                    or_insert(HashSet::new()).insert(Hash::from_str(&row.get::<String,_>(TRANSACTION_COL_HASH)));
-                hash_to_approvers.entry(Hash::from_str(&row.get::<String,_>(TRANSACTION_COL_TRUNK))).
-                    or_insert(HashSet::new()).insert(Hash::from_str(&row.get::<String,_>(TRANSACTION_COL_HASH)));
-
+            let rows = block_on(
+                sqlx::query(SELECT_HASH_BRANCH_TRUNK_LIMIT_STATEMENT)
+                    .bind(start)
+                    .bind(MAX_RECORDS_AT_ONCE)
+                    .fetch_all(&mut pool),
+            )?;
+
+            for (_, row) in rows.iter().enumerate() {
+                hash_to_approvers
+                    .entry(Hash::from_str(
+                        &row.get::<String, _>(TRANSACTION_COL_BRANCH),
+                    ))
+                    .or_insert(HashSet::new())
+                    .insert(Hash::from_str(&row.get::<String, _>(TRANSACTION_COL_HASH)));
+                hash_to_approvers
+                    .entry(Hash::from_str(&row.get::<String, _>(TRANSACTION_COL_TRUNK)))
+                    .or_insert(HashSet::new())
+                    .insert(Hash::from_str(&row.get::<String, _>(TRANSACTION_COL_HASH)));
             }
 
             if rows.len() < MAX_RECORDS_AT_ONCE as usize {
@@ -116,46 +122,62 @@
 
             start = end;
             end += MAX_RECORDS_AT_ONCE;
-
         }
 
         Ok(hash_to_approvers)
     }
 
     fn map_missing_transaction_hashes_to_approvers(
-        &self, all_hashes: HashSet<bee_bundle::Hash>
+        &self,
+        all_hashes: HashSet<bee_bundle::Hash>,
     ) -> Result<MissingHashesToRCApprovers, SqlxBackendError> {
-
-        let mut pool = self.0.connection.connection_pool.as_ref().expect(CONNECTION_NOT_INITIALIZED);
-
-        const MAX_RECORDS_AT_ONCE : i32 = 1000;
+        let mut pool = self
+            .0
+            .connection
+            .connection_pool
+            .as_ref()
+            .expect(CONNECTION_NOT_INITIALIZED);
+
+        const MAX_RECORDS_AT_ONCE: i32 = 1000;
         let mut start: i32 = 0;
         let end: i32 = MAX_RECORDS_AT_ONCE;
 
         let mut missing_to_approvers = HashMap::new();
         loop {
-            let rows = block_on(sqlx::query(
-                SELECT_HASH_BRANCH_TRUNK_LIMIT_STATEMENT
-            ).bind(start).bind(end)
-                .fetch_all(&mut pool))?;
-
-            for (_, row) in rows.iter().enumerate()  {
-
-                let branch = Hash::from_str(&row.get::<String,_>(TRANSACTION_COL_BRANCH));
-                let trunk = Hash::from_str(&row.get::<String,_>(TRANSACTION_COL_TRUNK));
+            let rows = block_on(
+                sqlx::query(SELECT_HASH_BRANCH_TRUNK_LIMIT_STATEMENT)
+                    .bind(start)
+                    .bind(end)
+                    .fetch_all(&mut pool),
+            )?;
+
+            for (_, row) in rows.iter().enumerate() {
+                let branch = Hash::from_str(&row.get::<String, _>(TRANSACTION_COL_BRANCH));
+                let trunk = Hash::from_str(&row.get::<String, _>(TRANSACTION_COL_TRUNK));
                 let mut optional_approver_rc = None;
 
-                if !all_hashes.contains(&branch){
-                    optional_approver_rc = Some(Rc::<bee_bundle::Hash>::new(Hash::from_str(&row.get::<String,_>(TRANSACTION_COL_HASH))));
-                    missing_to_approvers.entry(Hash::from_str(&row.get::<String,_>(TRANSACTION_COL_BRANCH))).or_insert(HashSet::new()).insert(optional_approver_rc.clone().unwrap());
+                if !all_hashes.contains(&branch) {
+                    optional_approver_rc = Some(Rc::<bee_bundle::Hash>::new(Hash::from_str(
+                        &row.get::<String, _>(TRANSACTION_COL_HASH),
+                    )));
+                    missing_to_approvers
+                        .entry(Hash::from_str(
+                            &row.get::<String, _>(TRANSACTION_COL_BRANCH),
+                        ))
+                        .or_insert(HashSet::new())
+                        .insert(optional_approver_rc.clone().unwrap());
                 }
 
-
-                if !all_hashes.contains(&trunk){
-                    let approver_rc : Rc<bee_bundle::Hash> = optional_approver_rc.map_or(Rc::new(Hash::from_str(&row.get::<String,_>(TRANSACTION_COL_HASH))), |rc| rc.clone());
-                    missing_to_approvers.entry(Hash::from_str(&row.get::<String,_>(TRANSACTION_COL_TRUNK))).or_insert(HashSet::new()).insert(approver_rc.clone());
+                if !all_hashes.contains(&trunk) {
+                    let approver_rc: Rc<bee_bundle::Hash> = optional_approver_rc.map_or(
+                        Rc::new(Hash::from_str(&row.get::<String, _>(TRANSACTION_COL_HASH))),
+                        |rc| rc.clone(),
+                    );
+                    missing_to_approvers
+                        .entry(Hash::from_str(&row.get::<String, _>(TRANSACTION_COL_TRUNK)))
+                        .or_insert(HashSet::new())
+                        .insert(approver_rc.clone());
                 }
-
             }
 
             if rows.len() < MAX_RECORDS_AT_ONCE as usize {
@@ -163,123 +185,130 @@
             }
 
             start += MAX_RECORDS_AT_ONCE;
-
         }
 
         Ok(missing_to_approvers)
     }
     //Implement all methods here
-    async fn insert_transaction(&self, tx_hash: bee_bundle::Hash, tx: bee_bundle::Transaction) -> Result<(), SqlxBackendError> {
-
-        let pool = self.0.connection.connection_pool.as_ref().expect(CONNECTION_NOT_INITIALIZED);
-        let mut conn_transaction = pool.begin().await?;
-
-
-        let _row = sqlx::query(
-            INSERT_TRANSACTION_STATEMENT
-        )
-        .bind(tx.payload().to_string().as_bytes())
-        .bind(tx.address().to_string().as_bytes())
-        .bind(tx.value().0)
-        .bind(tx.obsolete_tag().to_string().as_bytes())
-        .bind(tx.timestamp().0 as i32)
-        .bind(tx.index().0 as i32)
-        .bind(tx.last_index().0 as i32)
-        .bind(tx.bundle().to_string().as_bytes())
-        .bind(tx.trunk().to_string().as_bytes())
-        .bind(tx.branch().to_string().as_bytes())
-        .bind(tx.tag().to_string().as_bytes())
-        .bind(tx.attachment_ts().0 as i32)
-        .bind(tx.attachment_lbts().0 as i32)
-        .bind(tx.attachment_ubts().0 as i32)
-        .bind(tx.nonce().to_string().as_bytes())
-        .bind(tx_hash.to_string().as_bytes())
-        .fetch_one(&mut conn_transaction)
-        .await?;
-
-        conn_transaction.commit().await?;
-
-        Ok(())
-    }
-
-    async fn find_transaction(&self, tx_hash: bee_bundle::Hash) -> Result<bee_bundle::Transaction, SqlxBackendError> {
-
-        let mut pool = self.0.connection.connection_pool.as_ref().expect(CONNECTION_NOT_INITIALIZED);
-
-        let _user_id : i32 = 0;
-        let rec = sqlx::query(
-            FIND_TRANSACTION_BY_HASH_STATEMENT
-    ).bind(tx_hash.to_string().as_bytes())
+    async fn insert_transaction(
+        &self,
+        tx_hash: bee_bundle::Hash,
+        tx: bee_bundle::Transaction,
+    ) -> Result<(), SqlxBackendError> {
+        let pool = self
+            .0
+            .connection
+            .connection_pool
+            .as_ref()
+            .expect(CONNECTION_NOT_INITIALIZED);
+        let mut conn_transaction = pool.begin().await?;
+
+        let _row = sqlx::query(INSERT_TRANSACTION_STATEMENT)
+            .bind(tx.payload().to_string().as_bytes())
+            .bind(tx.address().to_string().as_bytes())
+            .bind(tx.value().0)
+            .bind(tx.obsolete_tag().to_string().as_bytes())
+            .bind(tx.timestamp().0 as i32)
+            .bind(tx.index().0 as i32)
+            .bind(tx.last_index().0 as i32)
+            .bind(tx.bundle().to_string().as_bytes())
+            .bind(tx.trunk().to_string().as_bytes())
+            .bind(tx.branch().to_string().as_bytes())
+            .bind(tx.tag().to_string().as_bytes())
+            .bind(tx.attachment_ts().0 as i32)
+            .bind(tx.attachment_lbts().0 as i32)
+            .bind(tx.attachment_ubts().0 as i32)
+            .bind(tx.nonce().to_string().as_bytes())
+            .bind(tx_hash.to_string().as_bytes())
+            .fetch_one(&mut conn_transaction)
+            .await?;
+
+        conn_transaction.commit().await?;
+
+        Ok(())
+    }
+
+    async fn find_transaction(
+        &self,
+        tx_hash: bee_bundle::Hash,
+    ) -> Result<bee_bundle::Transaction, SqlxBackendError> {
+        let mut pool = self
+            .0
+            .connection
+            .connection_pool
+            .as_ref()
+            .expect(CONNECTION_NOT_INITIALIZED);
+
+        let _user_id: i32 = 0;
+        let rec = sqlx::query(FIND_TRANSACTION_BY_HASH_STATEMENT)
+            .bind(tx_hash.to_string().as_bytes())
             .fetch_one(&mut pool)
             .await?;
 
-        let value: i64 = rec.get::<i32,_>(TRANSACTION_COL_VALUE) as i64;
-        let index: usize = rec.get::<i16,_>(TRANSACTION_COL_CURRENT_INDEX) as usize;
-        let last_index: usize = rec.get::<i16,_>(TRANSACTION_COL_LAST_INDEX) as usize;
-        let attachment_ts: u64 = rec.get::<i32,_>(TRANSACTION_COL_ATTACHMENT_TIMESTAMP) as u64;
-        let attachment_lbts: u64 = rec.get::<i32,_>(TRANSACTION_COL_ATTACHMENT_TIMESTAMP_LOWER) as u64;
-        let attachment_ubts: u64 = rec.get::<i32,_>(TRANSACTION_COL_ATTACHMENT_TIMESTAMP_UPPER) as u64;
-        let timestamp: u64 = rec.get::<i32,_>(TRANSACTION_COL_TIMESTAMP) as u64;
-
-<<<<<<< HEAD
-        Ok(bundle::Transaction::builder()
-            .with_payload(Payload::from_str(&rec.get::<String, _>(TRANSACTION_COL_SIG_OR_MESSAGE)))
-            .with_address(Address::from_str(&rec.get::<String, _>(TRANSACTION_COL_ADDRESS)))
-            .with_value(Value(value))
-            .with_obsolete_tag(Tag::from_str(&rec.get::<String, _>(TRANSACTION_COL_OBSOLETE_TAG)))
-            .with_timestamp(Timestamp(timestamp))
-            .with_index(Index(index))
-            .with_last_index(Index(last_index))
-            .with_bundle(Hash::from_str(&rec.get::<String, _>(TRANSACTION_COL_BUNDLE)))
-            .with_trunk(Hash::from_str(&rec.get::<String, _>(TRANSACTION_COL_TRUNK)))
-            .with_branch(Hash::from_str(&rec.get::<String, _>(TRANSACTION_COL_BRANCH)))
-            .with_tag(Tag::from_str(&rec.get::<String, _>(TRANSACTION_COL_TAG)))
-            .with_attachment_ts(Timestamp(attachment_ts))
-            .with_attachment_lbts(Timestamp(attachment_lbts))
-            .with_attachment_ubts(Timestamp(attachment_ubts))
-            .with_nonce(Nonce::from_str(&rec.get::<String, _>(TRANSACTION_COL_NONCE)))
-            .build_or_default())
-=======
+        let value: i64 = rec.get::<i32, _>(TRANSACTION_COL_VALUE) as i64;
+        let index: usize = rec.get::<i16, _>(TRANSACTION_COL_CURRENT_INDEX) as usize;
+        let last_index: usize = rec.get::<i16, _>(TRANSACTION_COL_LAST_INDEX) as usize;
+        let attachment_ts: u64 = rec.get::<i32, _>(TRANSACTION_COL_ATTACHMENT_TIMESTAMP) as u64;
+        let attachment_lbts: u64 =
+            rec.get::<i32, _>(TRANSACTION_COL_ATTACHMENT_TIMESTAMP_LOWER) as u64;
+        let attachment_ubts: u64 =
+            rec.get::<i32, _>(TRANSACTION_COL_ATTACHMENT_TIMESTAMP_UPPER) as u64;
+        let timestamp: u64 = rec.get::<i32, _>(TRANSACTION_COL_TIMESTAMP) as u64;
+
         let mut builder = bee_bundle::TransactionBuilder::new();
         builder
-            .payload(Payload::from_str(&rec.get::<String, _>(TRANSACTION_COL_SIG_OR_MESSAGE)))
-            .address(Address::from_str(&rec.get::<String, _>(TRANSACTION_COL_ADDRESS)))
+            .payload(Payload::from_str(
+                &rec.get::<String, _>(TRANSACTION_COL_SIG_OR_MESSAGE),
+            ))
+            .address(Address::from_str(
+                &rec.get::<String, _>(TRANSACTION_COL_ADDRESS),
+            ))
             .value(Value(value))
-            .obsolete_tag(Tag::from_str(&rec.get::<String, _>(TRANSACTION_COL_OBSOLETE_TAG)))
+            .obsolete_tag(Tag::from_str(
+                &rec.get::<String, _>(TRANSACTION_COL_OBSOLETE_TAG),
+            ))
             .timestamp(Timestamp(timestamp))
             .index(Index(index))
             .last_index(Index(last_index))
-            .bundle(Hash::from_str(&rec.get::<String, _>(TRANSACTION_COL_BUNDLE)))
+            .bundle(Hash::from_str(
+                &rec.get::<String, _>(TRANSACTION_COL_BUNDLE),
+            ))
             .trunk(Hash::from_str(&rec.get::<String, _>(TRANSACTION_COL_TRUNK)))
-            .branch(Hash::from_str(&rec.get::<String, _>(TRANSACTION_COL_BRANCH)))
+            .branch(Hash::from_str(
+                &rec.get::<String, _>(TRANSACTION_COL_BRANCH),
+            ))
             .tag(Tag::from_str(&rec.get::<String, _>(TRANSACTION_COL_TAG)))
             .attachment_ts(Timestamp(attachment_ts))
             .attachment_lbts(Timestamp(attachment_lbts))
             .attachment_ubts(Timestamp(attachment_ubts))
-            .nonce(Nonce::from_str(&rec.get::<String, _>(TRANSACTION_COL_NONCE)));
+            .nonce(Nonce::from_str(
+                &rec.get::<String, _>(TRANSACTION_COL_NONCE),
+            ));
 
         let tx = builder.build();
 
         Ok(tx)
->>>>>>> bd417132
     }
 
     async fn update_transactions_set_solid(
         &self,
         transaction_hashes: HashSet<bee_bundle::Hash>,
     ) -> Result<(), SqlxBackendError> {
-
-        let pool = self.0.connection.connection_pool.as_ref().expect(CONNECTION_NOT_INITIALIZED);
+        let pool = self
+            .0
+            .connection
+            .connection_pool
+            .as_ref()
+            .expect(CONNECTION_NOT_INITIALIZED);
         let mut conn_transaction = pool.begin().await?;
 
         transaction_hashes.iter().for_each(|hash| {
             let _ = sqlx::query(UPDATE_SET_SOLID_STATEMENT)
-            .bind(hash.to_string().as_bytes())
-            .fetch_one(&mut conn_transaction);
+                .bind(hash.to_string().as_bytes())
+                .fetch_one(&mut conn_transaction);
         });
 
         Ok(())
-
     }
 
     async fn update_transactions_set_snapshot_index(
@@ -287,15 +316,19 @@
         transaction_hashes: HashSet<bee_bundle::Hash>,
         snapshot_index: u32,
     ) -> Result<(), SqlxBackendError> {
-
-        let pool = self.0.connection.connection_pool.as_ref().expect(CONNECTION_NOT_INITIALIZED);
-        let mut conn_transaction = pool.begin().await?;
-
-        transaction_hashes.iter().for_each( |hash| {
+        let pool = self
+            .0
+            .connection
+            .connection_pool
+            .as_ref()
+            .expect(CONNECTION_NOT_INITIALIZED);
+        let mut conn_transaction = pool.begin().await?;
+
+        transaction_hashes.iter().for_each(|hash| {
             let _ = sqlx::query(UPDATE_SNAPSHOT_INDEX_STATEMENT)
-            .bind(hash.to_string().as_bytes())
-            .bind(snapshot_index as i32)
-            .fetch_one(&mut conn_transaction);
+                .bind(hash.to_string().as_bytes())
+                .bind(snapshot_index as i32)
+                .fetch_one(&mut conn_transaction);
         });
 
         conn_transaction.commit().await?;
@@ -303,33 +336,44 @@
         Ok(())
     }
 
-    async fn delete_transactions(&self, transaction_hashes: &HashSet<bee_bundle::Hash>) -> Result<(), SqlxBackendError>{
-
-        let pool = self.0.connection.connection_pool.as_ref().expect(CONNECTION_NOT_INITIALIZED);
+    async fn delete_transactions(
+        &self,
+        transaction_hashes: &HashSet<bee_bundle::Hash>,
+    ) -> Result<(), SqlxBackendError> {
+        let pool = self
+            .0
+            .connection
+            .connection_pool
+            .as_ref()
+            .expect(CONNECTION_NOT_INITIALIZED);
         let mut conn_transaction = pool.begin().await?;
 
         for hash in transaction_hashes.iter() {
-
             let _ = sqlx::query(DELETE_TRANSACTION_STATEMENT)
                 .bind(hash.to_string().as_bytes())
-                .fetch_all(&mut conn_transaction).await?;
+                .fetch_all(&mut conn_transaction)
+                .await?;
         }
 
         conn_transaction.commit().await?;
 
         Ok(())
-
-    }
-
-    async fn insert_transactions(&self, transactions : HashMap<bee_bundle::Hash, bee_bundle::Transaction>) -> Result<(), Self::StorageError> {
-        let pool = self.0.connection.connection_pool.as_ref().expect(CONNECTION_NOT_INITIALIZED);
-        let mut conn_transaction = pool.begin().await?;
-
-        for (tx_hash , tx) in transactions {
-
-            let _row = sqlx::query(
-                INSERT_TRANSACTION_STATEMENT
-            )
+    }
+
+    async fn insert_transactions(
+        &self,
+        transactions: HashMap<bee_bundle::Hash, bee_bundle::Transaction>,
+    ) -> Result<(), Self::StorageError> {
+        let pool = self
+            .0
+            .connection
+            .connection_pool
+            .as_ref()
+            .expect(CONNECTION_NOT_INITIALIZED);
+        let mut conn_transaction = pool.begin().await?;
+
+        for (tx_hash, tx) in transactions {
+            let _row = sqlx::query(INSERT_TRANSACTION_STATEMENT)
                 .bind(tx.payload().to_string().as_bytes())
                 .bind(tx.address().to_string().as_bytes())
                 .bind(tx.value().0)
@@ -355,14 +399,18 @@
         Ok(())
     }
 
-    async fn insert_milestone(&self, milestone: Milestone) -> Result<(), SqlxBackendError>{
-        let pool = self.0.connection.connection_pool.as_ref().expect(CONNECTION_NOT_INITIALIZED);
-        let mut conn_transaction = pool.begin().await?;
-
-        let _row = sqlx::query(
-            INSERT_MILESTONE_STATEMENT
-        )
-            .bind(milestone.index as i32).bind(&milestone.hash.to_string().as_bytes())
+    async fn insert_milestone(&self, milestone: Milestone) -> Result<(), SqlxBackendError> {
+        let pool = self
+            .0
+            .connection
+            .connection_pool
+            .as_ref()
+            .expect(CONNECTION_NOT_INITIALIZED);
+        let mut conn_transaction = pool.begin().await?;
+
+        let _row = sqlx::query(INSERT_MILESTONE_STATEMENT)
+            .bind(milestone.index as i32)
+            .bind(&milestone.hash.to_string().as_bytes())
             .fetch_one(&mut conn_transaction)
             .await?;
 
@@ -371,42 +419,48 @@
         Ok(())
     }
 
-    async fn find_milestone(&self, milestone_hash: bee_bundle::Hash) -> Result<Milestone, SqlxBackendError>{
-
-        let mut pool = self.0.connection.connection_pool.as_ref().expect(CONNECTION_NOT_INITIALIZED);
-
-        let _user_id : i32 = 0;
-        let rec = sqlx::query(
-            FIND_MILESTONE_BY_HASH_STATEMENT
-        ).bind(milestone_hash.to_string().as_bytes())
+    async fn find_milestone(
+        &self,
+        milestone_hash: bee_bundle::Hash,
+    ) -> Result<Milestone, SqlxBackendError> {
+        let mut pool = self
+            .0
+            .connection
+            .connection_pool
+            .as_ref()
+            .expect(CONNECTION_NOT_INITIALIZED);
+
+        let _user_id: i32 = 0;
+        let rec = sqlx::query(FIND_MILESTONE_BY_HASH_STATEMENT)
+            .bind(milestone_hash.to_string().as_bytes())
             .fetch_one(&mut pool)
             .await?;
 
         let milestone = Milestone {
-            hash:Hash::from_str(&rec.get::<String,_>(MILESTONE_COL_HASH)),
-            index: rec.get::<i32,_>(MILESTONE_COL_ID) as u32,
+            hash: Hash::from_str(&rec.get::<String, _>(MILESTONE_COL_HASH)),
+            index: rec.get::<i32, _>(MILESTONE_COL_ID) as u32,
         };
 
         Ok(milestone)
-
     }
 
     async fn delete_milestones(
         &self,
         milestone_hashes: &HashSet<bee_bundle::Hash>,
-    ) -> Result<(), SqlxBackendError>{
-
-        let pool = self.0.connection.connection_pool.as_ref().expect(CONNECTION_NOT_INITIALIZED);
+    ) -> Result<(), SqlxBackendError> {
+        let pool = self
+            .0
+            .connection
+            .connection_pool
+            .as_ref()
+            .expect(CONNECTION_NOT_INITIALIZED);
         let mut conn_transaction = pool.begin().await?;
 
         for hash in milestone_hashes.iter() {
-
-            let _row = sqlx::query(
-                DELETE_MILESTONE_BY_HASH_STATEMENT
-            )
+            let _row = sqlx::query(DELETE_MILESTONE_BY_HASH_STATEMENT)
                 .bind(hash.to_string().as_bytes())
-                .fetch_all(&mut conn_transaction).await?;
-
+                .fetch_all(&mut conn_transaction)
+                .await?;
         }
 
         conn_transaction.commit().await?;
@@ -419,15 +473,19 @@
         state_delta: bee_storage::StateDeltaMap,
         index: u32,
     ) -> Result<(), SqlxBackendError> {
-        let pool = self.0.connection.connection_pool.as_ref().expect(CONNECTION_NOT_INITIALIZED);
+        let pool = self
+            .0
+            .connection
+            .connection_pool
+            .as_ref()
+            .expect(CONNECTION_NOT_INITIALIZED);
         let mut conn_transaction = pool.begin().await?;
 
         let encoded: Vec<u8> = bincode::serialize(&state_delta)?;
 
-        let _row = sqlx::query(
-            STORE_DELTA_STATEMENT
-        )
-            .bind(encoded).bind(index as i32)
+        let _row = sqlx::query(STORE_DELTA_STATEMENT)
+            .bind(encoded)
+            .bind(index as i32)
             .fetch_one(&mut conn_transaction)
             .await?;
 
@@ -436,20 +494,25 @@
         Ok(())
     }
 
-    async fn load_state_delta(&self, index: u32) -> Result<bee_storage::StateDeltaMap, SqlxBackendError> {
-
-    let mut pool = self.0.connection.connection_pool.as_ref().expect(CONNECTION_NOT_INITIALIZED);
-
-    let rec = sqlx::query(
-        LOAD_DELTA_STATEMENT_BY_INDEX
-    ).bind(index as i32)
-    .fetch_one(&mut pool)
-    .await?;
-
-    let delta = rec.get::<String, _>(MILESTONE_COL_DELTA);
-    let decoded: bee_storage::StateDeltaMap = bincode::deserialize(&delta.as_bytes())?;
-
-    Ok(decoded)
-
+    async fn load_state_delta(
+        &self,
+        index: u32,
+    ) -> Result<bee_storage::StateDeltaMap, SqlxBackendError> {
+        let mut pool = self
+            .0
+            .connection
+            .connection_pool
+            .as_ref()
+            .expect(CONNECTION_NOT_INITIALIZED);
+
+        let rec = sqlx::query(LOAD_DELTA_STATEMENT_BY_INDEX)
+            .bind(index as i32)
+            .fetch_one(&mut pool)
+            .await?;
+
+        let delta = rec.get::<String, _>(MILESTONE_COL_DELTA);
+        let decoded: bee_storage::StateDeltaMap = bincode::deserialize(&delta.as_bytes())?;
+
+        Ok(decoded)
     }
 }