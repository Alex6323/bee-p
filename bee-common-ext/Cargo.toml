[package]
name = "bee-common-ext"
version = "0.1.0-alpha"
authors = ["IOTA Stiftung"]
edition = "2018"
description = "Common utilities used across the bee framework"
readme = "README.md"
repository = "https://github.com/iotaledger/bee"
license = "Apache-2.0"
keywords = ["iota", "tangle", "bee", "framework", "common"]
homepage = "https://www.iota.org"

[dependencies]
bee-common = { git = "https://github.com/iotaledger/bee.git", branch = "dev" }

<<<<<<< HEAD
=======
async-trait = "0.1.40"
>>>>>>> 27a56021
dashmap = "3.11"
futures = "0.3.5"
log = "0.4.11"
thiserror = "1.0.20"
tokio = { version = "0.2.22", features = ["rt-core"] }

[dev-dependencies]<|MERGE_RESOLUTION|>--- conflicted
+++ resolved
@@ -13,10 +13,7 @@
 [dependencies]
 bee-common = { git = "https://github.com/iotaledger/bee.git", branch = "dev" }
 
-<<<<<<< HEAD
-=======
 async-trait = "0.1.40"
->>>>>>> 27a56021
 dashmap = "3.11"
 futures = "0.3.5"
 log = "0.4.11"
