[package]
name = "bee-storage"
version = "0.1.0-alpha"
authors = ["IOTA Stiftung"]
edition = "2018"
description = ""
readme = "README.md"
repository = "https://github.com/iotaledger/bee"
license = "Apache-2.0"
keywords = ["iota", "tangle", "bee", "framework", "storage"]
homepage = "https://www.iota.org"

[dependencies]
async-trait = "0.1.36"
<<<<<<< HEAD
num_cpus = "1.12.0"
bytemuck = "1.2.0"
rocksdb = { version = "0.14.0", default-features = false }
serde = { version = "1.0", features = ["derive"] }
toml = "0.5"

[dev-dependencies]
bee-test = {path = "../bee-test"}
=======
>>>>>>> 3f9e03ba

tokio = { version = "0.2.22", features = ["macros"] }

[features]
default = ["rocks_db"]
rocks_db = []<|MERGE_RESOLUTION|>--- conflicted
+++ resolved
@@ -12,18 +12,6 @@
 
 [dependencies]
 async-trait = "0.1.36"
-<<<<<<< HEAD
-num_cpus = "1.12.0"
-bytemuck = "1.2.0"
-rocksdb = { version = "0.14.0", default-features = false }
-serde = { version = "1.0", features = ["derive"] }
-toml = "0.5"
-
-[dev-dependencies]
-bee-test = {path = "../bee-test"}
-=======
->>>>>>> 3f9e03ba
-
 tokio = { version = "0.2.22", features = ["macros"] }
 
 [features]
