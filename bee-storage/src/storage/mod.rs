--- conflicted
+++ resolved
@@ -24,50 +24,4 @@
     /// shutdown method should impl how to shutdown the corrsponding database
     /// It takes the ownership of self, and returns () or error
     async fn shutdown(self) -> Result<(), Box<dyn Error>>;
-<<<<<<< HEAD
-}
-/// RocksDB Storage struct
-pub struct Storage {
-    // rocksdb storage support as backend
-    #[cfg(feature = "rocks_db")]
-    pub inner: ::rocksdb::DB,
-}
-
-#[cfg(feature = "rocks_db")]
-#[async_trait]
-impl Backend for Storage {
-    /// It starts RocksDB instance and then initialize the required column familes
-    async fn start(config_path: String) -> Result<Self, Box<dyn Error>> {
-        let config_as_string = fs::read_to_string(config_path)?;
-        let config: config::Config = toml::from_str(&config_as_string)?;
-        let db = rocksdb::RocksdbBackend::new(config.rocksdb)?;
-        Ok(Storage { inner: db })
-    }
-    /// It shutdown RocksDB instance,
-    /// Note: the shutdown is done through flush method and then droping the storage object
-    async fn shutdown(self) -> Result<(), Box<dyn Error>> {
-        if let Err(e) = self.inner.flush() {
-            return Err(Box::new(e));
-        }
-        Ok(())
-    }
-}
-
-#[cfg(test)]
-mod tests {
-    use super::*;
-    #[tokio::test]
-    #[cfg(feature = "rocks_db")]
-    async fn start_shutdown_storage() {
-        let storage: Storage = Storage::start("./config.toml".to_string()).await.unwrap();
-        assert!(storage.shutdown().await.is_ok());
-    }
-    #[tokio::test]
-    #[cfg(feature = "rocks_db")]
-    async fn insert_transaction() {
-        let (tx_hash, tx) = bee_test::transaction::create_random_tx();
-        // todo!()
-    }
-=======
->>>>>>> 3f9e03ba
 }