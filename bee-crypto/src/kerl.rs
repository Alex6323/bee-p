--- conflicted
+++ resolved
@@ -150,13 +150,7 @@
                 assert!(input_trytes.is_ok());
                 let input_trytes = input_trytes.unwrap();
 
-<<<<<<< HEAD
-        let input_trit_buf = input_trytes.as_trits().encode::<T1B1Buf>();
-=======
-                let input_trit_buf = input_trytes
-                    .as_trits()
-                    .encode::<T1B1Buf>();
->>>>>>> 7b0e80d3
+                let input_trit_buf = input_trytes.as_trits().encode::<T1B1Buf>();
 
                 let expected_hash = TryteBuf::try_from_str(output);
                 assert!(expected_hash.is_ok());
