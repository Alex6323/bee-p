// Copyright 2020 IOTA Stiftung
//
// Licensed under the Apache License, Version 2.0 (the "License"); you may not use this file except in compliance with
// the License. You may obtain a copy of the License at
//
//     http://www.apache.org/licenses/LICENSE-2.0
//
// Unless required by applicable law or agreed to in writing, software distributed under the License is distributed on
// an "AS IS" BASIS, WITHOUT WARRANTIES OR CONDITIONS OF ANY KIND, either express or implied.
// See the License for the specific language governing permissions and limitations under the License.

//! A crate that contains foundational building blocks for the IOTA Tangle.

#![warn(missing_docs)]

pub use tangle::Tangle;

pub mod traversal;

mod tangle;
mod vertex;

<<<<<<< HEAD
use solidifier::SolidifierState;

use async_std::{
    sync::{channel, Arc, Barrier},
    task::spawn,
};

use bee_crypto::ternary::Hash;

use std::{
    ptr,
    sync::atomic::{AtomicBool, AtomicPtr, Ordering},
};

static TANGLE: AtomicPtr<Tangle> = AtomicPtr::new(ptr::null_mut());
static INITIALIZED: AtomicBool = AtomicBool::new(false);

const SOLIDIFIER_CHAN_CAPACITY: usize = 1000;
=======
use bee_transaction::BundledTransaction as Transaction;
>>>>>>> b945b0e5

use async_std::sync::Arc;

use std::ops::Deref;

/// A thread-safe reference to a `bee_transaction:BundledTransaction`.
#[derive(Clone)]
pub struct TransactionRef(pub(crate) Arc<Transaction>);

impl Deref for TransactionRef {
    type Target = Transaction;

    fn deref(&self) -> &Self::Target {
        &*self.0
    }
}<|MERGE_RESOLUTION|>--- conflicted
+++ resolved
@@ -20,28 +20,7 @@
 mod tangle;
 mod vertex;
 
-<<<<<<< HEAD
-use solidifier::SolidifierState;
-
-use async_std::{
-    sync::{channel, Arc, Barrier},
-    task::spawn,
-};
-
-use bee_crypto::ternary::Hash;
-
-use std::{
-    ptr,
-    sync::atomic::{AtomicBool, AtomicPtr, Ordering},
-};
-
-static TANGLE: AtomicPtr<Tangle> = AtomicPtr::new(ptr::null_mut());
-static INITIALIZED: AtomicBool = AtomicBool::new(false);
-
-const SOLIDIFIER_CHAN_CAPACITY: usize = 1000;
-=======
-use bee_transaction::BundledTransaction as Transaction;
->>>>>>> b945b0e5
+use bee_transaction::bundled::BundledTransaction as Transaction;
 
 use async_std::sync::Arc;
 
