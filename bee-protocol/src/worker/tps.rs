--- conflicted
+++ resolved
@@ -14,16 +14,12 @@
 use bee_common::{shutdown_stream::ShutdownStream, worker::Error as WorkerError};
 use bee_common_ext::{node::Node, worker::Worker};
 
-<<<<<<< HEAD
-use async_std::stream::interval;
-=======
->>>>>>> 2a68c3c6
 use async_trait::async_trait;
 use futures::StreamExt;
 use log::info;
 use tokio::time::{interval, Instant, Interval};
 
-use std::{time::Duration};
+use std::time::Duration;
 
 #[derive(Default)]
 pub(crate) struct TpsWorker {}
@@ -32,11 +28,6 @@
 impl<N: Node> Worker<N> for TpsWorker {
     type Config = ();
     type Error = WorkerError;
-<<<<<<< HEAD
-=======
-    type Event = Instant;
-    type Receiver = ShutdownStream<Fuse<Interval>>;
->>>>>>> 2a68c3c6
 
     async fn start(node: &N, _config: Self::Config) -> Result<Self, Self::Error> {
         node.spawn::<Self, _, _>(|shutdown| async move {
