--- conflicted
+++ resolved
@@ -142,15 +142,9 @@
 
         // store transaction
         match tangle().insert_transaction(transaction, hash).await {
-<<<<<<< HEAD
-            Some(vertex_ref) => {
+            Some(transaction) => {
                 if let Some((hash, index)) = Protocol::get().requested.remove(&hash) {
                     Protocol::trigger_transaction_solidification(hash, index).await;
-=======
-            Some(transaction) => {
-                if let Some(_) = Protocol::get().requested.remove(&hash) {
-                    Protocol::trigger_transaction_solidification().await;
->>>>>>> c7d68a70
                 }
                 Protocol::broadcast_transaction_message(Some(from), transaction_broadcast).await;
 
