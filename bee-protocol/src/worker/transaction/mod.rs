// Copyright 2020 IOTA Stiftung
//
// Licensed under the Apache License, Version 2.0 (the "License"); you may not use this file except in compliance with
// the License. You may obtain a copy of the License at
//
//     http://www.apache.org/licenses/LICENSE-2.0
//
// Unless required by applicable law or agreed to in writing, software distributed under the License is distributed on
// an "AS IS" BASIS, WITHOUT WARRANTIES OR CONDITIONS OF ANY KIND, either express or implied.
// See the License for the specific language governing permissions and limitations under the License.

mod hash_cache;
mod hasher;
mod processor;

pub(crate) use hash_cache::HashCache;
pub(crate) use hasher::{HasherWorker, HasherWorkerEvent};
pub(crate) use processor::{ProcessorWorker, ProcessorWorkerEvent};

#[cfg(test)]
mod tests {
    use super::*;
    use crate::{
        config::ProtocolConfig,
        message::Transaction as TransactionMessage,
        node::BeeNode,
        protocol::Protocol,
        tangle::{self, tangle},
    };

<<<<<<< HEAD
    use bee_common::shutdown_stream::ShutdownStream;
    use bee_common_ext::{event::Bus, shutdown_tokio::Shutdown};
=======
    use bee_common::{shutdown::Shutdown, shutdown_stream::ShutdownStream};
    use bee_common_ext::{event::Bus, worker::Worker};
>>>>>>> 27a56021
    use bee_crypto::ternary::Hash;
    use bee_network::{EndpointId, NetworkConfig};

    use futures::{
        channel::{mpsc, oneshot},
        join,
    };
    use tokio::{spawn, time::delay_for};

    use std::{sync::Arc, time::Duration};

    #[tokio::test]
    async fn test_tx_workers_with_compressed_buffer() {
        let mut shutdown = Shutdown::new();
        let bus = Arc::new(Bus::default());

        // build network
        let network_config = NetworkConfig::builder().finish();
        let (network, _) = bee_network::init(network_config, &mut shutdown).await;

        // init tangle
        tangle::init();

        // init protocol
        let protocol_config = ProtocolConfig::build().finish();
        Protocol::init(protocol_config, network, 0, bus, &mut shutdown).await;

        assert_eq!(tangle().len(), 0);

        let (hasher_worker_sender, hasher_worker_receiver) = mpsc::unbounded();
        let (hasher_worker_shutdown_sender, hasher_worker_shutdown_receiver) = oneshot::channel();
        let (processor_worker_sender, processor_worker_receiver) = mpsc::unbounded();
        let (processor_worker_shutdown_sender, processor_worker_shutdown_receiver) = oneshot::channel();
        let (milestone_validator_worker_sender, _milestone_validator_worker_receiver) = mpsc::unbounded();

        let hasher_handle = HasherWorker::<BeeNode>::new(processor_worker_sender).run(
            <HasherWorker<BeeNode> as Worker<BeeNode>>::Receiver::new(
                10000,
                ShutdownStream::new(hasher_worker_shutdown_receiver, hasher_worker_receiver),
            ),
        );

        let processor = ProcessorWorker::new(milestone_validator_worker_sender);
        let processor_handle = Worker::<BeeNode>::run(
            processor,
            ShutdownStream::new(processor_worker_shutdown_receiver, processor_worker_receiver),
        );

        spawn(async move {
            let tx: [u8; 1024] = [0; 1024];
            let message = TransactionMessage::new(&tx);
            let epid = EndpointId::new();
            let event = HasherWorkerEvent {
                from: epid,
                transaction: message,
            };
            hasher_worker_sender.unbounded_send(event).unwrap();
            delay_for(Duration::from_secs(5)).await;
            hasher_worker_shutdown_sender.send(()).unwrap();
            processor_worker_shutdown_sender.send(()).unwrap();
        });

        let (hasher_result, processor_result) = join!(hasher_handle, processor_handle);

        hasher_result.unwrap();
        processor_result.unwrap();

        assert_eq!(tangle().len(), 1);
        assert_eq!(tangle().contains(&Hash::zeros()), true);
    }
}<|MERGE_RESOLUTION|>--- conflicted
+++ resolved
@@ -28,13 +28,8 @@
         tangle::{self, tangle},
     };
 
-<<<<<<< HEAD
     use bee_common::shutdown_stream::ShutdownStream;
-    use bee_common_ext::{event::Bus, shutdown_tokio::Shutdown};
-=======
-    use bee_common::{shutdown::Shutdown, shutdown_stream::ShutdownStream};
-    use bee_common_ext::{event::Bus, worker::Worker};
->>>>>>> 27a56021
+    use bee_common_ext::{event::Bus, shutdown_tokio::Shutdown, worker::Worker};
     use bee_crypto::ternary::Hash;
     use bee_network::{EndpointId, NetworkConfig};
 
