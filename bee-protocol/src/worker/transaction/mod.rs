--- conflicted
+++ resolved
@@ -27,13 +27,8 @@
         tangle::{self, tangle},
     };
 
-<<<<<<< HEAD
     use bee_common::shutdown_stream::ShutdownStream;
-    use bee_common_ext::{event::Bus, shutdown_tokio::Shutdown, worker::Worker};
-=======
-    use bee_common::{shutdown::Shutdown, shutdown_stream::ShutdownStream};
-    use bee_common_ext::{bee_node::BeeNode, event::Bus, node::Node, worker::Worker};
->>>>>>> ba15e9fa
+    use bee_common_ext::{bee_node::BeeNode, event::Bus, shutdown_tokio::Shutdown, worker::Worker};
     use bee_crypto::ternary::Hash;
     use bee_network::{EndpointId, NetworkConfig};
 
@@ -45,14 +40,9 @@
 
     use std::{sync::Arc, time::Duration};
 
-<<<<<<< HEAD
     #[tokio::test]
     async fn test_tx_workers_with_compressed_buffer() {
-=======
-    #[test]
-    fn test_tx_workers_with_compressed_buffer() {
         let bee_node = Arc::new(BeeNode::new());
->>>>>>> ba15e9fa
         let mut shutdown = Shutdown::new();
         let bus = Arc::new(Bus::default());
 
@@ -65,18 +55,7 @@
 
         // init protocol
         let protocol_config = ProtocolConfig::build().finish();
-<<<<<<< HEAD
-        Protocol::init(protocol_config, network, 0, bus, &mut shutdown).await;
-=======
-        block_on(Protocol::init(
-            protocol_config,
-            network,
-            0,
-            bee_node.clone(),
-            bus,
-            &mut shutdown,
-        ));
->>>>>>> ba15e9fa
+        Protocol::init(protocol_config, network, 0, bee_node.clone(), bus, &mut shutdown).await;
 
         assert_eq!(tangle().len(), 0);
 
