--- conflicted
+++ resolved
@@ -28,11 +28,7 @@
     };
 
     use bee_common::shutdown_stream::ShutdownStream;
-<<<<<<< HEAD
     use bee_common_ext::{bee_node::BeeNode, event::Bus, node::Node, worker::Worker};
-=======
-    use bee_common_ext::{bee_node::BeeNode, event::Bus, shutdown_tokio::Shutdown, worker::Worker};
->>>>>>> 2a68c3c6
     use bee_crypto::ternary::Hash;
     use bee_network::{EndpointId, NetworkConfig};
 
@@ -50,24 +46,15 @@
         let bus = Arc::new(Bus::default());
 
         // build network
-<<<<<<< HEAD
-        let network_config = NetworkConfig::build().finish();
+        let network_config = NetworkConfig::builder().finish();
         let (network, _) = bee_network::init(network_config);
-=======
-        let network_config = NetworkConfig::builder().finish();
-        let (network, _) = bee_network::init(network_config, &mut shutdown).await;
->>>>>>> 2a68c3c6
 
         // init tangle
         tangle::init();
 
         // init protocol
         let protocol_config = ProtocolConfig::build().finish();
-<<<<<<< HEAD
-        block_on(Protocol::init(protocol_config, network, 0, bee_node.clone(), bus));
-=======
-        Protocol::init(protocol_config, network, 0, bee_node.clone(), bus, &mut shutdown).await;
->>>>>>> 2a68c3c6
+        Protocol::init(protocol_config, network, 0, bee_node.clone(), bus).await;
 
         assert_eq!(tangle().len(), 0);
 
