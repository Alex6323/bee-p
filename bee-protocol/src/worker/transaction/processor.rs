--- conflicted
+++ resolved
@@ -16,11 +16,7 @@
     tangle::{MsTangle, TransactionMetadata},
     worker::{
         BroadcasterWorker, BroadcasterWorkerEvent, MilestoneValidatorWorker, MilestoneValidatorWorkerEvent,
-<<<<<<< HEAD
-        PropagatorWorker, PropagatorWorkerEvent, TransactionRequesterWorker,
-=======
-        SolidPropagatorWorker, SolidPropagatorWorkerEvent, TangleWorker, TransactionRequesterWorker,
->>>>>>> 6125befc
+        PropagatorWorker, PropagatorWorkerEvent, TransactionRequesterWorker,TangleWorker,TransactionRequesterWorker
     },
 };
 
