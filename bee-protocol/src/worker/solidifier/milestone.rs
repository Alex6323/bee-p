// Copyright 2020 IOTA Stiftung
//
// Licensed under the Apache License, Version 2.0 (the "License"); you may not use this file except in compliance with
// the License. You may obtain a copy of the License at
//
//     http://www.apache.org/licenses/LICENSE-2.0
//
// Unless required by applicable law or agreed to in writing, software distributed under the License is distributed on
// an "AS IS" BASIS, WITHOUT WARRANTIES OR CONDITIONS OF ANY KIND, either express or implied.
// See the License for the specific language governing permissions and limitations under the License.

use crate::{
    milestone::MilestoneIndex,
    protocol::Protocol,
    tangle::MsTangle,
<<<<<<< HEAD
    worker::{MessageRequesterWorker, MessageRequesterWorkerEvent, TangleWorker},
=======
    worker::{RequestedTransactions, TangleWorker, TransactionRequesterWorker, TransactionRequesterWorkerEvent},
>>>>>>> 02965e78
};

use bee_common::{shutdown_stream::ShutdownStream, worker::Error as WorkerError};
use bee_common_ext::{node::Node, worker::Worker};
use bee_storage::storage::Backend;
use bee_tangle::traversal;

use async_trait::async_trait;
use futures::{channel::oneshot, StreamExt};
use log::{debug, info};

use std::any::TypeId;

pub(crate) struct MilestoneSolidifierWorkerEvent(pub MilestoneIndex);

pub(crate) struct MilestoneSolidifierWorker {
    pub(crate) tx: flume::Sender<MilestoneSolidifierWorkerEvent>,
}

async fn trigger_solidification_unchecked<B: Backend>(
    tangle: &MsTangle<B>,
<<<<<<< HEAD
    message_requester: &flume::Sender<MessageRequesterWorkerEvent>,
=======
    transaction_requester: &flume::Sender<TransactionRequesterWorkerEvent>,
    requested_transactions: &RequestedTransactions,
>>>>>>> 02965e78
    target_index: MilestoneIndex,
    next_ms_index: &mut MilestoneIndex,
) {
    if let Some(target_hash) = tangle.get_milestone_message_id(target_index) {
        if !tangle.is_solid_message(&target_hash) {
            debug!("Triggered solidification for milestone {}.", *target_index);

            // TODO: This wouldn't be necessary if the traversal code wasn't closure-driven
            let mut missing = Vec::new();

            traversal::visit_parents_depth_first(
                &**tangle,
                target_hash,
                |hash, _, metadata| {
                    (!metadata.flags().is_requested() || *hash == target_hash)
                        && !metadata.flags().is_solid()
<<<<<<< HEAD
                        && !Protocol::get().requested_messages.contains_key(&hash)
=======
                        && !requested_transactions.contains_key(&hash)
>>>>>>> 02965e78
                },
                |_, _, _| {},
                |_, _, _| {},
                |missing_hash| missing.push(*missing_hash),
            );

            for missing_hash in missing {
<<<<<<< HEAD
                Protocol::request_message(tangle, message_requester, missing_hash, target_index).await;
=======
                Protocol::request_transaction(
                    tangle,
                    transaction_requester,
                    requested_transactions,
                    missing_hash,
                    target_index,
                )
                .await;
>>>>>>> 02965e78
            }

            *next_ms_index = target_index + MilestoneIndex(1);
        }
    }
}

fn save_index(target_index: MilestoneIndex, queue: &mut Vec<MilestoneIndex>) {
    debug!("Storing milestone {}.", *target_index);
    if let Err(pos) = queue.binary_search_by(|index| target_index.cmp(index)) {
        queue.insert(pos, target_index);
    }
}

#[async_trait]
impl<N: Node> Worker<N> for MilestoneSolidifierWorker {
    type Config = oneshot::Receiver<MilestoneIndex>;
    type Error = WorkerError;

    fn dependencies() -> &'static [TypeId] {
        vec![TypeId::of::<MessageRequesterWorker>(), TypeId::of::<TangleWorker>()].leak()
    }

    async fn start(node: &mut N, config: Self::Config) -> Result<Self, Self::Error> {
        let (tx, rx) = flume::unbounded();
        let message_requester = node.worker::<MessageRequesterWorker>().unwrap().tx.clone();

        let tangle = node.resource::<MsTangle<N::Backend>>();
        let requested_transactions = node.resource::<RequestedTransactions>();

        node.spawn::<Self, _, _>(|shutdown| async move {
            info!("Running.");

            let mut receiver = ShutdownStream::new(shutdown, rx.into_stream());

            let mut queue = vec![];
            let mut next_ms_index = config.await.unwrap();

            while let Some(MilestoneSolidifierWorkerEvent(index)) = receiver.next().await {
                save_index(index, &mut queue);
                while let Some(index) = queue.pop() {
                    if index == next_ms_index {
<<<<<<< HEAD
                        trigger_solidification_unchecked(&tangle, &message_requester, index, &mut next_ms_index).await;
=======
                        trigger_solidification_unchecked(
                            &tangle,
                            &transaction_requester,
                            &*requested_transactions,
                            index,
                            &mut next_ms_index,
                        )
                        .await;
>>>>>>> 02965e78
                    } else {
                        queue.push(index);
                        break;
                    }
                }
            }

            info!("Stopped.");
        });

        Ok(Self { tx })
    }
}<|MERGE_RESOLUTION|>--- conflicted
+++ resolved
@@ -13,11 +13,7 @@
     milestone::MilestoneIndex,
     protocol::Protocol,
     tangle::MsTangle,
-<<<<<<< HEAD
-    worker::{MessageRequesterWorker, MessageRequesterWorkerEvent, TangleWorker},
-=======
-    worker::{RequestedTransactions, TangleWorker, TransactionRequesterWorker, TransactionRequesterWorkerEvent},
->>>>>>> 02965e78
+    worker::{MessageRequesterWorker, MessageRequesterWorkerEvent, RequestedMessages, TangleWorker},
 };
 
 use bee_common::{shutdown_stream::ShutdownStream, worker::Error as WorkerError};
@@ -39,12 +35,8 @@
 
 async fn trigger_solidification_unchecked<B: Backend>(
     tangle: &MsTangle<B>,
-<<<<<<< HEAD
     message_requester: &flume::Sender<MessageRequesterWorkerEvent>,
-=======
-    transaction_requester: &flume::Sender<TransactionRequesterWorkerEvent>,
-    requested_transactions: &RequestedTransactions,
->>>>>>> 02965e78
+    requested_messages: &RequestedMessages,
     target_index: MilestoneIndex,
     next_ms_index: &mut MilestoneIndex,
 ) {
@@ -61,11 +53,7 @@
                 |hash, _, metadata| {
                     (!metadata.flags().is_requested() || *hash == target_hash)
                         && !metadata.flags().is_solid()
-<<<<<<< HEAD
-                        && !Protocol::get().requested_messages.contains_key(&hash)
-=======
-                        && !requested_transactions.contains_key(&hash)
->>>>>>> 02965e78
+                        && !requested_messages.contains_key(&hash)
                 },
                 |_, _, _| {},
                 |_, _, _| {},
@@ -73,18 +61,14 @@
             );
 
             for missing_hash in missing {
-<<<<<<< HEAD
-                Protocol::request_message(tangle, message_requester, missing_hash, target_index).await;
-=======
-                Protocol::request_transaction(
+                Protocol::request_message(
                     tangle,
-                    transaction_requester,
-                    requested_transactions,
+                    message_requester,
+                    requested_messages,
                     missing_hash,
                     target_index,
                 )
                 .await;
->>>>>>> 02965e78
             }
 
             *next_ms_index = target_index + MilestoneIndex(1);
@@ -113,7 +97,7 @@
         let message_requester = node.worker::<MessageRequesterWorker>().unwrap().tx.clone();
 
         let tangle = node.resource::<MsTangle<N::Backend>>();
-        let requested_transactions = node.resource::<RequestedTransactions>();
+        let requested_messages = node.resource::<RequestedMessages>();
 
         node.spawn::<Self, _, _>(|shutdown| async move {
             info!("Running.");
@@ -127,18 +111,14 @@
                 save_index(index, &mut queue);
                 while let Some(index) = queue.pop() {
                     if index == next_ms_index {
-<<<<<<< HEAD
-                        trigger_solidification_unchecked(&tangle, &message_requester, index, &mut next_ms_index).await;
-=======
                         trigger_solidification_unchecked(
                             &tangle,
-                            &transaction_requester,
-                            &*requested_transactions,
+                            &message_requester,
+                            &*requested_messages,
                             index,
                             &mut next_ms_index,
                         )
                         .await;
->>>>>>> 02965e78
                     } else {
                         queue.push(index);
                         break;
