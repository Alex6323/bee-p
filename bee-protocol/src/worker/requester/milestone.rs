--- conflicted
+++ resolved
@@ -12,65 +12,34 @@
 use crate::{
     message::MilestoneRequest,
     milestone::MilestoneIndex,
-<<<<<<< HEAD
-    protocol::Protocol,
-    tangle::tangle,
-    worker::{SenderWorker, Worker},
-=======
     protocol::{Protocol, Sender},
     tangle::tangle,
->>>>>>> c8c45cc1
+    worker::Worker,
 };
 
 use bee_common::{shutdown_stream::ShutdownStream, worker::Error as WorkerError};
 use bee_network::EndpointId;
 
 use async_std::stream::{interval, Interval};
-<<<<<<< HEAD
 use async_trait::async_trait;
-use futures::{select, stream::Fuse, StreamExt};
-=======
 use futures::{channel::mpsc, select, stream::Fuse, StreamExt};
->>>>>>> c8c45cc1
 use log::{debug, info};
 
 use std::time::{Duration, Instant};
 
 const RETRY_INTERVAL_SECS: u64 = 5;
 
-<<<<<<< HEAD
-#[derive(Eq, PartialEq)]
-pub(crate) struct MilestoneRequesterWorkerEntry(pub(crate) MilestoneIndex, pub(crate) Option<EndpointId>);
-
-impl PartialOrd for MilestoneRequesterWorkerEntry {
-    fn partial_cmp(&self, other: &Self) -> Option<Ordering> {
-        other.0.partial_cmp(&self.0)
-    }
-}
-
-impl Ord for MilestoneRequesterWorkerEntry {
-    fn cmp(&self, other: &Self) -> Ordering {
-        other.0.cmp(&self.0)
-    }
-}
-
-pub(crate) struct MilestoneRequesterWorker {
-    counter: usize,
-=======
-type Receiver = ShutdownStream<mpsc::UnboundedReceiver<MilestoneRequesterWorkerEntry>>;
-
 pub(crate) struct MilestoneRequesterWorkerEntry(pub(crate) MilestoneIndex, pub(crate) Option<EndpointId>);
 
 pub(crate) struct MilestoneRequesterWorker {
     counter: usize,
-    receiver: Receiver,
->>>>>>> c8c45cc1
+
     timeouts: Fuse<Interval>,
 }
 #[async_trait]
 impl Worker for MilestoneRequesterWorker {
     type Event = MilestoneRequesterWorkerEntry;
-    type Receiver = ShutdownStream<WaitIncoming<'static, Self::Event>>;
+    type Receiver = ShutdownStream<mpsc::UnboundedReceiver<MilestoneRequesterWorkerEntry>>;
 
     async fn run(self, receiver: Self::Receiver) -> Result<(), WorkerError> {
         async fn aux(
@@ -102,13 +71,8 @@
     }
 }
 
-<<<<<<< HEAD
 impl MilestoneRequesterWorker {
     pub(crate) fn new() -> Self {
-=======
-impl<'a> MilestoneRequesterWorker {
-    pub(crate) fn new(receiver: Receiver) -> Self {
->>>>>>> c8c45cc1
         Self {
             counter: 0,
             timeouts: interval(Duration::from_secs(RETRY_INTERVAL_SECS)).fuse(),
