// Copyright 2020 IOTA Stiftung
//
// Licensed under the Apache License, Version 2.0 (the "License"); you may not use this file except in compliance with
// the License. You may obtain a copy of the License at
//
//     http://www.apache.org/licenses/LICENSE-2.0
//
// Unless required by applicable law or agreed to in writing, software distributed under the License is distributed on
// an "AS IS" BASIS, WITHOUT WARRANTIES OR CONDITIONS OF ANY KIND, either express or implied.
// See the License for the specific language governing permissions and limitations under the License.

use crate::{
    config::ProtocolConfig,
    event::HandshakeCompleted,
    packet::{tlv_from_bytes, tlv_into_bytes, Header, Packet, MINIMUM_VERSION},
    peer::Peer,
    protocol::Protocol,
    tangle::MsTangle,
    worker::{
<<<<<<< HEAD
        peer::message_handler::MessageHandler, HasherWorkerEvent, MessageResponderWorkerEvent,
        MilestoneRequesterWorkerEvent, MilestoneResponderWorkerEvent, PeerWorker,
=======
        peer::message_handler::MessageHandler, HasherWorkerEvent, MilestoneRequesterWorkerEvent,
        MilestoneResponderWorkerEvent, PeerWorker, RequestedMilestones, TransactionResponderWorkerEvent,
>>>>>>> 02965e78
    },
};

use bee_common_ext::node::ResHandle;
use bee_network::{Command::SendMessage, Network, Origin};
use bee_storage::storage::Backend;

use futures::{channel::oneshot, future::FutureExt};
use log::{error, info, trace, warn};
use tokio::spawn;

use std::{
    net::SocketAddr,
    sync::Arc,
    time::{SystemTime, UNIX_EPOCH},
};

#[derive(Debug)]
pub(crate) enum HandshakeError {
    InvalidTimestampDiff(i64),
    CoordinatorMismatch,
    MwmMismatch(u8, u8),
    UnsupportedVersion(u16),
    PortMismatch(u16, u16),
    AlreadyHandshaked,
}

#[derive(Debug)]
pub(crate) enum PeerHandshakerWorkerError {}

enum HandshakeStatus {
    Awaiting,
    Done,
    Duplicate,
}

pub struct PeerHandshakerWorker {
    network: Network,
    config: ProtocolConfig,
    peer: Arc<Peer>,
    status: HandshakeStatus,
    hasher: flume::Sender<HasherWorkerEvent>,
    message_responder: flume::Sender<MessageResponderWorkerEvent>,
    milestone_responder: flume::Sender<MilestoneResponderWorkerEvent>,
    milestone_requester: flume::Sender<MilestoneRequesterWorkerEvent>,
}

impl PeerHandshakerWorker {
    pub(crate) fn new(
        network: Network,
        config: ProtocolConfig,
        peer: Arc<Peer>,
        hasher: flume::Sender<HasherWorkerEvent>,
        message_responder: flume::Sender<MessageResponderWorkerEvent>,
        milestone_responder: flume::Sender<MilestoneResponderWorkerEvent>,
        milestone_requester: flume::Sender<MilestoneRequesterWorkerEvent>,
    ) -> Self {
        Self {
            network,
            config,
            peer,
            status: HandshakeStatus::Awaiting,
            hasher,
            message_responder,
            milestone_responder,
            milestone_requester,
        }
    }

    pub async fn run<B: Backend>(
        mut self,
        tangle: ResHandle<MsTangle<B>>,
        requested_milestones: ResHandle<RequestedMilestones>,
        receiver: flume::Receiver<Vec<u8>>,
        shutdown: oneshot::Receiver<()>,
    ) {
        info!("[{}] Running.", self.peer.address);

        // TODO should we have a first check if already connected ?

        let receiver_fused = receiver.into_stream();
        let shutdown_fused = shutdown.fuse();

        // // This is the only message not using a Sender because they are not running yet (awaiting handshake)
        // if let Err(e) = self.network.unbounded_send(SendMessage {
        //     receiver_epid: self.peer.epid,
        //     message: tlv_into_bytes(Handshake::new(
        //         self.network.config().binding_port,
        //         &self.config.coordinator.public_key,
        //         self.config.mwm,
        //         MINIMUM_VERSION,
        //     )),
        // }) {
        //     // TODO then what ?
        //     warn!("[{}] Failed to send handshake: {:?}.", self.peer.address, e);
        // }

        let mut message_handler = MessageHandler::new(receiver_fused, shutdown_fused, self.peer.address);

        while let Some((header, bytes)) = message_handler.fetch_message().await {
            if let Err(e) = self
                .process_message(&tangle, &requested_milestones, &header, bytes)
                .await
            {
                error!("[{}] Processing message failed: {:?}.", self.peer.address, e);
            }
            if let HandshakeStatus::Done | HandshakeStatus::Duplicate = self.status {
                break;
            }
        }

        match self.status {
            HandshakeStatus::Done => {
                spawn(
                    PeerWorker::new(
                        Protocol::get()
                            .peer_manager
                            .handshaked_peers
                            .get(&self.peer.epid)
                            .unwrap()
                            .value()
                            .clone(),
                        self.hasher,
                        self.message_responder,
                        self.milestone_responder,
                    )
                    .run(tangle.clone(), message_handler),
                );
            }
            HandshakeStatus::Duplicate => {
                info!("[{}] Closing duplicate connection.", self.peer.epid);

                // TODO: uncomment the following block once we have the epid for which this connection is a duplicate
                // of.

                // if let Err(e) = self
                //     .network
                //     .unbounded_send(MarkDuplicate {
                //         duplicate_epid: self.peer.epid,
                //         original_epid: epid,
                //     });
                // {
                //     warn!("[{}] Resolving duplicate connection failed: {}.", self.peer.epid, e);
                // }

                // if let Err(e) = self.network.unbounded_send(DisconnectEndpoint { epid: self.peer.epid }) {
                //     warn!("[{}] Disconnecting peer failed: {}.", self.peer.epid, e);
                // }
            }
            _ => (),
        }

        info!("[{}] Stopped.", self.peer.address);
    }

    // pub(crate) fn validate_handshake(&mut self, handshake: Handshake) -> Result<SocketAddr, HandshakeError> {
    //     let timestamp = SystemTime::now()
    //         .duration_since(UNIX_EPOCH)
    //         .expect("Clock may have gone backwards")
    //         .as_millis() as u64;
    //
    //     if ((timestamp - handshake.timestamp) as i64).abs() as u64 > self.config.handshake_window * 1000 {
    //         return Err(HandshakeError::InvalidTimestampDiff(
    //             ((timestamp - handshake.timestamp) as i64).abs(),
    //         ));
    //     }
    //
    //     if !self.config.coordinator.public_key.eq(&handshake.coordinator) {
    //         return Err(HandshakeError::CoordinatorMismatch);
    //     }
    //
    //     if self.config.mwm != handshake.minimum_weight_magnitude {
    //         return Err(HandshakeError::MwmMismatch(
    //             self.config.mwm,
    //             handshake.minimum_weight_magnitude,
    //         ));
    //     }
    //
    //     if handshake.version < MINIMUM_VERSION {
    //         return Err(HandshakeError::UnsupportedVersion(handshake.version));
    //     }
    //
    //     let address = match self.peer.origin {
    //         Origin::Outbound => {
    //             if self.peer.address.port() != handshake.port {
    //                 return Err(HandshakeError::PortMismatch(self.peer.address.port(), handshake.port));
    //             }
    //
    //             self.peer.address
    //         }
    //         Origin::Inbound => {
    //             // TODO check if whitelisted
    //
    //             SocketAddr::new(self.peer.address.ip(), handshake.port)
    //         }
    //     };
    //
    //     for peer in Protocol::get().peer_manager.handshaked_peers.iter() {
    //         if peer.address == address {
    //             self.status = HandshakeStatus::Duplicate;
    //             return Err(HandshakeError::AlreadyHandshaked);
    //         }
    //     }
    //
    //     Ok(address)
    // }

    async fn process_message<B: Backend>(
        &mut self,
        tangle: &MsTangle<B>,
        requested_milestones: &RequestedMilestones,
        header: &Header,
        bytes: &[u8],
    ) -> Result<(), PeerHandshakerWorkerError> {
<<<<<<< HEAD
        // if let Handshake::ID = header.packet_type {
        //     trace!("[{}] Reading Handshake...", self.peer.address);
        //     match tlv_from_bytes::<Handshake>(&header, bytes) {
        //         Ok(handshake) => match self.validate_handshake(handshake) {
        //             Ok(address) => {
        //                 info!("[{}] Handshake completed.", self.peer.address);
        //
        //                 Protocol::get().peer_manager.handshake(&self.peer.epid, address).await;
        //
        //                 Protocol::get()
        //                     .bus
        //                     .dispatch(HandshakeCompleted(self.peer.epid, address));
        //
        //                 Protocol::send_heartbeat(
        //                     self.peer.epid,
        //                     tangle.get_latest_solid_milestone_index(),
        //                     tangle.get_pruning_index(),
        //                     tangle.get_latest_milestone_index(),
        //                 );
        //
        //                 Protocol::request_latest_milestone(tangle, &self.milestone_requester, Some(self.peer.epid));
        //
        //                 self.status = HandshakeStatus::Done;
        //             }
        //             Err(e) => {
        //                 warn!("[{}] Handshaking failed: {:?}.", self.peer.address, e);
        //             }
        //         },
        //         Err(e) => {
        //             warn!("[{}] Reading Handshake failed: {:?}.", self.peer.address, e);
        //
        //             Protocol::get().metrics.invalid_messages_inc();
        //         }
        //     }
        // } else {
        //     warn!("[{}] Ignoring messages until fully handshaked.", self.peer.address);
        //
        //     Protocol::get().metrics.invalid_messages_inc();
        // }
=======
        if let Handshake::ID = header.message_type {
            trace!("[{}] Reading Handshake...", self.peer.address);
            match tlv_from_bytes::<Handshake>(&header, bytes) {
                Ok(handshake) => match self.validate_handshake(handshake) {
                    Ok(address) => {
                        info!("[{}] Handshake completed.", self.peer.address);

                        Protocol::get().peer_manager.handshake(&self.peer.epid, address).await;

                        Protocol::get()
                            .bus
                            .dispatch(HandshakeCompleted(self.peer.epid, address));

                        Protocol::send_heartbeat(
                            self.peer.epid,
                            tangle.get_latest_solid_milestone_index(),
                            tangle.get_pruning_index(),
                            tangle.get_latest_milestone_index(),
                        );

                        Protocol::request_latest_milestone(
                            tangle,
                            &self.milestone_requester,
                            &*requested_milestones,
                            Some(self.peer.epid),
                        );

                        self.status = HandshakeStatus::Done;
                    }
                    Err(e) => {
                        warn!("[{}] Handshaking failed: {:?}.", self.peer.address, e);
                    }
                },
                Err(e) => {
                    warn!("[{}] Reading Handshake failed: {:?}.", self.peer.address, e);

                    Protocol::get().metrics.invalid_messages_inc();
                }
            }
        } else {
            warn!("[{}] Ignoring messages until fully handshaked.", self.peer.address);

            Protocol::get().metrics.invalid_messages_inc();
        }
>>>>>>> 02965e78

        Ok(())
    }
}<|MERGE_RESOLUTION|>--- conflicted
+++ resolved
@@ -17,13 +17,8 @@
     protocol::Protocol,
     tangle::MsTangle,
     worker::{
-<<<<<<< HEAD
         peer::message_handler::MessageHandler, HasherWorkerEvent, MessageResponderWorkerEvent,
-        MilestoneRequesterWorkerEvent, MilestoneResponderWorkerEvent, PeerWorker,
-=======
-        peer::message_handler::MessageHandler, HasherWorkerEvent, MilestoneRequesterWorkerEvent,
-        MilestoneResponderWorkerEvent, PeerWorker, RequestedMilestones, TransactionResponderWorkerEvent,
->>>>>>> 02965e78
+        MilestoneRequesterWorkerEvent, MilestoneResponderWorkerEvent, PeerWorker, RequestedMilestones,
     },
 };
 
@@ -238,7 +233,6 @@
         header: &Header,
         bytes: &[u8],
     ) -> Result<(), PeerHandshakerWorkerError> {
-<<<<<<< HEAD
         // if let Handshake::ID = header.packet_type {
         //     trace!("[{}] Reading Handshake...", self.peer.address);
         //     match tlv_from_bytes::<Handshake>(&header, bytes) {
@@ -259,7 +253,7 @@
         //                     tangle.get_latest_milestone_index(),
         //                 );
         //
-        //                 Protocol::request_latest_milestone(tangle, &self.milestone_requester, Some(self.peer.epid));
+        //                 Protocol::request_latest_milestone(tangle, &self.milestone_requester, &*requested_milestones,Some(self.peer.epid));
         //
         //                 self.status = HandshakeStatus::Done;
         //             }
@@ -278,52 +272,6 @@
         //
         //     Protocol::get().metrics.invalid_messages_inc();
         // }
-=======
-        if let Handshake::ID = header.message_type {
-            trace!("[{}] Reading Handshake...", self.peer.address);
-            match tlv_from_bytes::<Handshake>(&header, bytes) {
-                Ok(handshake) => match self.validate_handshake(handshake) {
-                    Ok(address) => {
-                        info!("[{}] Handshake completed.", self.peer.address);
-
-                        Protocol::get().peer_manager.handshake(&self.peer.epid, address).await;
-
-                        Protocol::get()
-                            .bus
-                            .dispatch(HandshakeCompleted(self.peer.epid, address));
-
-                        Protocol::send_heartbeat(
-                            self.peer.epid,
-                            tangle.get_latest_solid_milestone_index(),
-                            tangle.get_pruning_index(),
-                            tangle.get_latest_milestone_index(),
-                        );
-
-                        Protocol::request_latest_milestone(
-                            tangle,
-                            &self.milestone_requester,
-                            &*requested_milestones,
-                            Some(self.peer.epid),
-                        );
-
-                        self.status = HandshakeStatus::Done;
-                    }
-                    Err(e) => {
-                        warn!("[{}] Handshaking failed: {:?}.", self.peer.address, e);
-                    }
-                },
-                Err(e) => {
-                    warn!("[{}] Reading Handshake failed: {:?}.", self.peer.address, e);
-
-                    Protocol::get().metrics.invalid_messages_inc();
-                }
-            }
-        } else {
-            warn!("[{}] Ignoring messages until fully handshaked.", self.peer.address);
-
-            Protocol::get().metrics.invalid_messages_inc();
-        }
->>>>>>> 02965e78
 
         Ok(())
     }
