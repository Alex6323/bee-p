--- conflicted
+++ resolved
@@ -14,19 +14,15 @@
 use bee_common::{shutdown_stream::ShutdownStream, worker::Error as WorkerError};
 use bee_common_ext::{node::Node, worker::Worker};
 
-<<<<<<< HEAD
+use async_trait::async_trait;
 use futures::{
     channel::oneshot::Receiver,
     future::{ready, select, Either, FutureExt},
+    stream::Fuse,
+    StreamExt,
 };
-
-=======
-use async_std::stream::{interval, Interval};
-use async_trait::async_trait;
-use futures::{stream::Fuse, StreamExt};
->>>>>>> 27a56021
 use log::info;
-use tokio::time::delay_for;
+use tokio::time::{interval, Instant, Interval};
 
 use std::time::Duration;
 
@@ -35,7 +31,7 @@
 #[async_trait]
 impl<N: Node + 'static> Worker<N> for StatusWorker {
     type Error = WorkerError;
-    type Event = ();
+    type Event = Instant;
     type Receiver = ShutdownStream<Fuse<Interval>>;
 
     async fn start(mut self, mut receiver: Self::Receiver) -> Result<(), Self::Error> {
@@ -82,22 +78,4 @@
             );
         };
     }
-<<<<<<< HEAD
-
-    pub(crate) async fn run(self, mut shutdown: Receiver<()>) -> Result<(), WorkerError> {
-        info!("Running.");
-
-        while select(delay_for(Duration::from_millis(self.interval_ms)), &mut shutdown)
-            .then(|either| ready(if let Either::Left(_) = either { true } else { false }))
-            .await
-        {
-            self.status();
-        }
-
-        info!("Stopped.");
-
-        Ok(())
-    }
-=======
->>>>>>> 27a56021
 }