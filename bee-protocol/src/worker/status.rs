// Copyright 2020 IOTA Stiftung
//
// Licensed under the Apache License, Version 2.0 (the "License"); you may not use this file except in compliance with
// the License. You may obtain a copy of the License at
//
//     http://www.apache.org/licenses/LICENSE-2.0
//
// Unless required by applicable law or agreed to in writing, software distributed under the License is distributed on
// an "AS IS" BASIS, WITHOUT WARRANTIES OR CONDITIONS OF ANY KIND, either express or implied.
// See the License for the specific language governing permissions and limitations under the License.

use crate::{
    tangle::MsTangle,
    worker::{RequestedTransactions, TangleWorker, TransactionRequesterWorker},
};

use bee_common::{shutdown_stream::ShutdownStream, worker::Error as WorkerError};
use bee_common_ext::{node::Node, worker::Worker};

use async_trait::async_trait;
use futures::StreamExt;
use log::info;
use tokio::time::interval;

use std::{any::TypeId, time::Duration};

#[derive(Default)]
pub(crate) struct StatusWorker;

#[async_trait]
impl<N: Node> Worker<N> for StatusWorker {
    type Config = u64;
    type Error = WorkerError;

    fn dependencies() -> &'static [TypeId] {
        vec![TypeId::of::<TangleWorker>(), TypeId::of::<TransactionRequesterWorker>()].leak()
    }

    async fn start(node: &mut N, config: Self::Config) -> Result<Self, Self::Error> {
        let tangle = node.resource::<MsTangle<N::Backend>>();
        let requested_transactions = node.resource::<RequestedTransactions>();

        node.spawn::<Self, _, _>(|shutdown| async move {
            info!("Running.");

            let mut receiver = ShutdownStream::new(shutdown, interval(Duration::from_secs(config)));

            while receiver.next().await.is_some() {
                let snapshot_index = *tangle.get_snapshot_index();
                let latest_solid_milestone_index = *tangle.get_latest_solid_milestone_index();
                let latest_milestone_index = *tangle.get_latest_milestone_index();

                // TODO Threshold
                // TODO use tangle synced method
                if latest_solid_milestone_index == latest_milestone_index {
                    info!("Synchronized at {}.", latest_milestone_index);
                } else {
                    let progress = ((latest_solid_milestone_index - snapshot_index) as f32 * 100.0
                        / (latest_milestone_index - snapshot_index) as f32) as u8;
                    info!(
                        "Synchronizing {}..{}..{} ({}%) - Requested {}.",
                        snapshot_index,
                        latest_solid_milestone_index,
                        latest_milestone_index,
                        progress,
<<<<<<< HEAD
                        Protocol::get().requested_messages.len()
=======
                        requested_transactions.len()
>>>>>>> 02965e78
                    );
                };
            }

            info!("Stopped.");
        });

        Ok(Self::default())
    }
}<|MERGE_RESOLUTION|>--- conflicted
+++ resolved
@@ -11,7 +11,7 @@
 
 use crate::{
     tangle::MsTangle,
-    worker::{RequestedTransactions, TangleWorker, TransactionRequesterWorker},
+    worker::{RequestedMessages, TangleWorker, MessageRequesterWorker},
 };
 
 use bee_common::{shutdown_stream::ShutdownStream, worker::Error as WorkerError};
@@ -33,12 +33,12 @@
     type Error = WorkerError;
 
     fn dependencies() -> &'static [TypeId] {
-        vec![TypeId::of::<TangleWorker>(), TypeId::of::<TransactionRequesterWorker>()].leak()
+        vec![TypeId::of::<TangleWorker>(), TypeId::of::<MessageRequesterWorker>()].leak()
     }
 
     async fn start(node: &mut N, config: Self::Config) -> Result<Self, Self::Error> {
         let tangle = node.resource::<MsTangle<N::Backend>>();
-        let requested_transactions = node.resource::<RequestedTransactions>();
+        let requested_messages = node.resource::<RequestedMessages>();
 
         node.spawn::<Self, _, _>(|shutdown| async move {
             info!("Running.");
@@ -63,11 +63,7 @@
                         latest_solid_milestone_index,
                         latest_milestone_index,
                         progress,
-<<<<<<< HEAD
-                        Protocol::get().requested_messages.len()
-=======
-                        requested_transactions.len()
->>>>>>> 02965e78
+                        requested_messages.len()
                     );
                 };
             }
