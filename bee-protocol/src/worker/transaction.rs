--- conflicted
+++ resolved
@@ -1,187 +1,19 @@
-use async_std::task::{block_on, spawn};
-
-use bee_bundle::Address;
-use bee_bundle::Hash;
-use bee_bundle::Transaction;
-use bee_bundle::TransactionField;
-
-use bee_crypto::CurlP27;
-use bee_crypto::Sponge;
-
-use bee_ternary::Trits;
-use bee_ternary::TritBuf;
-use bee_ternary::T1B1;
-use bee_ternary::T5B1;
-use bee_ternary::T5B1Buf;
-use bee_ternary::T1B1Buf;
-
 use crate::message::TransactionBroadcast;
-use crate::protocol::{
-    Protocol,
-    COORDINATOR_BYTES
-};
-use crate::milestone::MilestoneValidatorWorkerEvent;
 
 use futures::{
-<<<<<<< HEAD
-    channel::mpsc::{channel, SendError, Sender, Receiver},
-=======
     channel::{
         mpsc,
         oneshot,
     },
     future::FutureExt,
     select,
->>>>>>> 35a07c67
     stream::StreamExt,
-    prelude::*,
-    select,
 };
 use log::info;
-
-use std::collections::HashMap;
 
 pub(crate) type TransactionWorkerEvent = TransactionBroadcast;
 
 pub(crate) struct TransactionWorker {
-<<<<<<< HEAD
-    receiver: Receiver<TransactionWorkerEvent>,
-    milestone_validator_sender: Sender<MilestoneValidatorWorkerEvent>,
-    coordinator_address: Address,
-}
-
-impl TransactionWorker {
-
-    pub(crate) fn new(receiver: Receiver<TransactionWorkerEvent>) -> Self {
-
-        let coordinator_address = {
-            let t5b1_coo_i8 = unsafe { &*(&COORDINATOR_BYTES[..] as *const [u8] as *const [i8]) };
-            let t1b1_coo_buf = Trits::<T5B1>::try_from_raw(t5b1_coo_i8,243).unwrap().to_buf::<T1B1Buf>();
-            Address::from_inner_unchecked(t1b1_coo_buf)
-        };
-
-        Self {
-            receiver,
-            milestone_validator_sender: Protocol::get().milestone_validator_worker.clone(),
-            coordinator_address
-        }
-
-    }
-
-    pub(crate) async fn run(mut self) {
-
-        info!("[TransactionWorker ] Running.");
-
-        let mut tangle = TemporaryTangle::new();
-
-        loop {
-
-            select! {
-
-                transaction_broadcast = self.receiver.next().fuse() => match transaction_broadcast {
-
-                    Some(transaction_broadcast) => {
-
-                        info!("[TransactionWorker ] Processing received data...");
-
-                        // convert received transaction bytes into T1B1 buffer
-                        let transaction_buf: TritBuf<T1B1Buf> = {
-
-                            let transaction: Vec<u8> = transaction_broadcast.transaction;
-
-                            // transform &[u8] to &[i8]
-                            let t5b1_transaction: &[i8] = unsafe { &*(&transaction[..] as *const [u8] as *const [i8]) };
-
-                            // get T5B1 trits
-                            let t5b1_trits: &Trits<T5B1> = Trits::<T5B1>::try_from_raw(t5b1_transaction, 8019).unwrap();
-
-                            // get T5B1 trit_buf
-                            let t5b1_trit_buf: TritBuf<T5B1Buf> = t5b1_trits.to_buf::<T5B1Buf>();
-
-                            // get T1B1 trit_buf from TB51 trit_buf
-                            t5b1_trit_buf.encode::<T1B1Buf>()
-
-                        };
-
-                        // build transaction
-                        let transaction_result = Transaction::from_trits(&transaction_buf);
-
-                        // validate transaction result
-                        let built_transaction = match transaction_result {
-                            Ok(tx) => tx,
-                            Err(_) => {
-                                info!("[TransactionWorker ] Can not build transaction from received data.");
-                                continue;
-                            }
-                        };
-
-                        // calculate transaction hash
-                        let mut curlp27 = CurlP27::new();
-                        let tx_hash: Hash = Hash::from_inner_unchecked(curlp27.digest(&transaction_buf).unwrap());
-
-                        info!("[TransactionWorker ] Received transaction {}.", tx_hash);
-
-                        // check if transactions is already present in the tangle before doing any further work
-                        if tangle.contains(&tx_hash) {
-                            info!("[TransactionWorker ] Transaction {} already present in the tangle.", &tx_hash);
-                            continue;
-                        }
-
-                        // get address of transaction
-                        let address = built_transaction.address().clone();
-
-                        // store transaction
-                        tangle.insert(tx_hash.clone(), built_transaction);
-
-                        // check if transaction is a potential milestone candidate
-                        if address.eq(&self.coordinator_address) {
-                            self.milestone_validator_sender.send(tx_hash).await;
-                        }
-
-                    },
-
-                    None => {
-                       break;
-                    }
-
-                }
-
-            }
-
-        }
-
-    }
-}
-
-
-struct TemporaryTangle {
-    tx_counter: usize,
-    capacity: usize,
-    tangle: HashMap<Hash, Transaction>,
-}
-
-impl TemporaryTangle {
-    pub fn new() -> Self {
-        Self {
-            tx_counter: 0,
-            capacity: 10000,
-            tangle: HashMap::new()
-        }
-    }
-    pub fn insert(&mut self, hash: Hash, transaction: Transaction) -> bool {
-        if self.tx_counter < self.capacity {
-            self.tangle.insert(hash.clone(), transaction);
-            info!("[Tangle ] Stored transaction {}", &hash);
-            self.tx_counter += 1;
-            true
-        } else {
-            info!("[Tangle ] Maximum capacity of the tangle reached, transaction {} can not be stored.", &hash);
-            false
-        }
-    }
-    pub fn contains(&self, key: &Hash) -> bool {
-        self.tangle.contains_key(key)
-=======
     receiver: mpsc::Receiver<TransactionWorkerEvent>,
     shutdown: oneshot::Receiver<()>,
 }
@@ -209,89 +41,5 @@
         }
 
         info!("[TransactionWorker ] Stopped.");
->>>>>>> 35a07c67
     }
-    pub fn size(&self) -> usize {
-        self.tangle.len()
-    }
-}
-
-#[test]
-fn test_tangle_insert() {
-
-    use bee_bundle::*;
-
-    // create tangle
-    let mut tangle = TemporaryTangle::new();
-
-    // build transaction
-    let transaction = Transaction::builder()
-        .with_payload(Payload::zeros())
-        .with_address(Address::zeros())
-        .with_value(Value::from_inner_unchecked (0))
-        .with_obsolete_tag(Tag::zeros())
-        .with_timestamp(Timestamp::from_inner_unchecked(0))
-        .with_index(Index::from_inner_unchecked(0))
-        .with_last_index(Index::from_inner_unchecked(0))
-        .with_tag(Tag::zeros())
-        .with_attachment_ts(Timestamp::from_inner_unchecked(0))
-        .with_bundle(Hash::zeros())
-        .with_trunk(Hash::zeros())
-        .with_branch(Hash::zeros())
-        .with_attachment_lbts(Timestamp::from_inner_unchecked(0))
-        .with_attachment_ubts(Timestamp::from_inner_unchecked(0))
-        .with_nonce(Nonce::zeros())
-        .build()
-        .unwrap();
-
-    // get trits of transaction (using transaction.address())
-    let trit_buf: &TritBuf<T1B1Buf> = transaction.address().to_inner();
-
-    // calculate hash of transaction
-    let mut curlp27 = CurlP27::new();
-    let tx_hash: Hash = Hash::from_inner_unchecked(curlp27.digest(&trit_buf).unwrap());
-
-    //store transaction in the tangle
-    tangle.insert(tx_hash.clone(), transaction);
-
-    assert_eq!(true, tangle.contains(&tx_hash));
-
-}
-
-#[test]
-fn test_identify_coo_address() {
-
-    use bee_bundle::*;
-
-    // convert bytes of coordinator address to i8 slice
-    let t5b1_coo: &[i8] = unsafe { &*(&COORDINATOR_BYTES[..] as *const [u8] as *const [i8]) };
-    //
-    let t5b1_coo_buf: TritBuf<T5B1Buf> = Trits::<T5B1>::try_from_raw(t5b1_coo, 243).unwrap().to_buf();
-
-    let t1b1_coo_buf: TritBuf<T1B1Buf> = t5b1_coo_buf.encode::<T1B1Buf>();
-
-    // build address
-    let address: Address = Address::try_from_inner(t1b1_coo_buf).unwrap();
-
-    assert_eq!(243, address.as_bytes().len());
-
-}
-
-#[test]
-fn test_tx_worker() {
-
-    Protocol::init();
-
-    let (transaction_worker_sender, transaction_worker_receiver) = channel(1000);
-
-    // send tx to the channel
-    block_on(tx_sender(transaction_worker_sender));
-
-    block_on(TransactionWorker::new(transaction_worker_receiver).run());
-}
-
-async fn tx_sender(mut sender: Sender<TransactionWorkerEvent>) {
-    let tx: [u8; 1604] = [0; 1604];
-    let message = TransactionBroadcast::new(&tx);
-    sender.send(message).await.unwrap();
 }