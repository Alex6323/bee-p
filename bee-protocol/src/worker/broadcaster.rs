// Copyright 2020 IOTA Stiftung
//
// Licensed under the Apache License, Version 2.0 (the "License"); you may not use this file except in compliance with
// the License. You may obtain a copy of the License at
//
//     http://www.apache.org/licenses/LICENSE-2.0
//
// Unless required by applicable law or agreed to in writing, software distributed under the License is distributed on
// an "AS IS" BASIS, WITHOUT WARRANTIES OR CONDITIONS OF ANY KIND, either express or implied.
// See the License for the specific language governing permissions and limitations under the License.

use crate::{
    message::{tlv_into_bytes, Transaction as TransactionMessage},
    protocol::Protocol,
};

use bee_common::{shutdown_stream::ShutdownStream, worker::Error as WorkerError};
use bee_common_ext::{node::Node, worker::Worker};
use bee_network::{Command::SendMessage, EndpointId, Network};

use async_trait::async_trait;
use futures::{channel::mpsc, stream::StreamExt};
use log::{info, warn};

pub(crate) struct BroadcasterWorkerEvent {
    pub(crate) source: Option<EndpointId>,
    pub(crate) transaction: TransactionMessage,
}

pub(crate) struct BroadcasterWorker {
    pub(crate) tx: mpsc::UnboundedSender<BroadcasterWorkerEvent>,
}

#[async_trait]
impl<N: Node> Worker<N> for BroadcasterWorker {
    type Config = Network;
    type Error = WorkerError;

    async fn start(node: &N, mut config: Self::Config) -> Result<Self, Self::Error> {
        let (tx, rx) = mpsc::unbounded();

        node.spawn::<Self, _, _>(|shutdown| async move {
            info!("Running.");

            let mut receiver = ShutdownStream::new(shutdown, rx);

            while let Some(BroadcasterWorkerEvent { source, transaction }) = receiver.next().await {
                let bytes = tlv_into_bytes(transaction);

<<<<<<< HEAD
                for peer in Protocol::get().peer_manager.handshaked_peers.iter() {
                    if match source {
                        Some(source) => source != *peer.key(),
                        None => true,
                    } {
                        match config
                            .send(SendMessage {
                                epid: *peer.key(),
                                bytes: bytes.clone(),
                                responder: None,
                            })
                            .await
                        {
                            Ok(_) => {
                                (*peer.value()).metrics.transactions_sent_inc();
                                Protocol::get().metrics.transactions_sent_inc();
                            }
                            Err(e) => {
                                warn!("Broadcasting transaction to {:?} failed: {:?}.", *peer.key(), e);
                            }
                        };
=======
        for peer in Protocol::get().peer_manager.handshaked_peers.iter() {
            if match source {
                Some(source) => source != *peer.key(),
                None => true,
            } {
                match self
                    .network
                    .send(SendMessage {
                        receiver_epid: *peer.key(),
                        message: bytes.clone(),
                    })
                    .await
                {
                    Ok(_) => {
                        (*peer.value()).metrics.transactions_sent_inc();
                        Protocol::get().metrics.transactions_sent_inc();
                    }
                    Err(e) => {
                        warn!("Broadcasting transaction to {:?} failed: {:?}.", *peer.key(), e);
>>>>>>> 2a68c3c6
                    }
                }
            }

            info!("Stopped.");
        });

        Ok(Self { tx })
    }
}<|MERGE_RESOLUTION|>--- conflicted
+++ resolved
@@ -47,7 +47,6 @@
             while let Some(BroadcasterWorkerEvent { source, transaction }) = receiver.next().await {
                 let bytes = tlv_into_bytes(transaction);
 
-<<<<<<< HEAD
                 for peer in Protocol::get().peer_manager.handshaked_peers.iter() {
                     if match source {
                         Some(source) => source != *peer.key(),
@@ -55,9 +54,8 @@
                     } {
                         match config
                             .send(SendMessage {
-                                epid: *peer.key(),
-                                bytes: bytes.clone(),
-                                responder: None,
+                                receiver_epid: *peer.key(),
+                                message: bytes.clone(),
                             })
                             .await
                         {
@@ -69,27 +67,6 @@
                                 warn!("Broadcasting transaction to {:?} failed: {:?}.", *peer.key(), e);
                             }
                         };
-=======
-        for peer in Protocol::get().peer_manager.handshaked_peers.iter() {
-            if match source {
-                Some(source) => source != *peer.key(),
-                None => true,
-            } {
-                match self
-                    .network
-                    .send(SendMessage {
-                        receiver_epid: *peer.key(),
-                        message: bytes.clone(),
-                    })
-                    .await
-                {
-                    Ok(_) => {
-                        (*peer.value()).metrics.transactions_sent_inc();
-                        Protocol::get().metrics.transactions_sent_inc();
-                    }
-                    Err(e) => {
-                        warn!("Broadcasting transaction to {:?} failed: {:?}.", *peer.key(), e);
->>>>>>> 2a68c3c6
                     }
                 }
             }
