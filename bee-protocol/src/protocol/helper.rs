// Copyright 2020 IOTA Stiftung
//
// Licensed under the Apache License, Version 2.0 (the "License"); you may not use this file except in compliance with
// the License. You may obtain a copy of the License at
//
//     http://www.apache.org/licenses/LICENSE-2.0
//
// Unless required by applicable law or agreed to in writing, software distributed under the License is distributed on
// an "AS IS" BASIS, WITHOUT WARRANTIES OR CONDITIONS OF ANY KIND, either express or implied.
// See the License for the specific language governing permissions and limitations under the License.

use crate::{
    milestone::MilestoneIndex,
    packet::{tlv_into_bytes, Heartbeat, Message as MessagePacket, MessageRequest, MilestoneRequest, Packet},
    protocol::Protocol,
    tangle::MsTangle,
<<<<<<< HEAD
    worker::{MessageRequesterWorkerEvent, MilestoneRequesterWorkerEvent},
=======
    worker::{
        MilestoneRequesterWorkerEvent, RequestedMilestones, RequestedTransactions, TransactionRequesterWorkerEvent,
    },
>>>>>>> 02965e78
};

use bee_message::prelude::MessageId;
use bee_network::{Command::SendMessage, EndpointId};
use bee_storage::storage::Backend;

use log::warn;

use std::marker::PhantomData;

pub(crate) struct Sender<P: Packet> {
    marker: PhantomData<P>,
}

macro_rules! implement_sender_worker {
    ($type:ty, $sender:tt, $incrementor:tt) => {
        impl Sender<$type> {
            pub(crate) fn send(epid: &EndpointId, packet: $type) {
                match Protocol::get().network.unbounded_send(SendMessage {
                    receiver_epid: *epid,
                    message: tlv_into_bytes(packet),
                }) {
                    Ok(_) => {
                        // self.peer.metrics.$incrementor();
                        // Protocol::get().metrics.$incrementor();
                    }
                    Err(e) => {
                        warn!("Sending {} to {} failed: {:?}.", stringify!($type), epid, e);
                    }
                }
            }
        }
    };
}

implement_sender_worker!(MilestoneRequest, milestone_request, milestone_requests_sent_inc);
implement_sender_worker!(MessagePacket, message, messages_sent_inc);
implement_sender_worker!(MessageRequest, message_request, message_requests_sent_inc);
implement_sender_worker!(Heartbeat, heartbeat, heartbeats_sent_inc);

impl Protocol {
    // TODO move some functions to workers

    // MilestoneRequest

    pub(crate) fn request_milestone<B: Backend>(
        tangle: &MsTangle<B>,
<<<<<<< HEAD
        message_requester: &flume::Sender<MilestoneRequesterWorkerEvent>,
        index: MilestoneIndex,
        to: Option<EndpointId>,
    ) {
        if !Protocol::get().requested_milestones.contains_key(&index) && !tangle.contains_milestone(index) {
            if let Err(e) = message_requester.send(MilestoneRequesterWorkerEvent(index, to)) {
=======
        milestone_requester: &flume::Sender<MilestoneRequesterWorkerEvent>,
        requested_milestones: &RequestedMilestones,
        index: MilestoneIndex,
        to: Option<EndpointId>,
    ) {
        if !requested_milestones.contains_key(&index) && !tangle.contains_milestone(index) {
            if let Err(e) = milestone_requester.send(MilestoneRequesterWorkerEvent(index, to)) {
>>>>>>> 02965e78
                warn!("Requesting milestone failed: {}.", e);
            }
        }
    }

    pub(crate) fn request_latest_milestone<B: Backend>(
        tangle: &MsTangle<B>,
<<<<<<< HEAD
        message_requester: &flume::Sender<MilestoneRequesterWorkerEvent>,
        to: Option<EndpointId>,
    ) {
        Protocol::request_milestone(tangle, message_requester, MilestoneIndex(0), to)
=======
        milestone_requester: &flume::Sender<MilestoneRequesterWorkerEvent>,
        requested_milestones: &RequestedMilestones,
        to: Option<EndpointId>,
    ) {
        Protocol::request_milestone(tangle, milestone_requester, requested_milestones, MilestoneIndex(0), to)
>>>>>>> 02965e78
    }

    // MessageRequest

    pub(crate) async fn request_message<B: Backend>(
        tangle: &MsTangle<B>,
<<<<<<< HEAD
        message_requester: &flume::Sender<MessageRequesterWorkerEvent>,
        message_id: MessageId,
        index: MilestoneIndex,
    ) {
        if !tangle.contains(&message_id).await
            && !tangle.is_solid_entry_point(&message_id)
            && !Protocol::get().requested_messages.contains_key(&message_id)
=======
        transaction_requester: &flume::Sender<TransactionRequesterWorkerEvent>,
        requested_transactions: &RequestedTransactions,
        hash: Hash,
        index: MilestoneIndex,
    ) {
        if !tangle.contains(&hash).await
            && !tangle.is_solid_entry_point(&hash)
            && !requested_transactions.contains_key(&hash)
>>>>>>> 02965e78
        {
            if let Err(e) = message_requester.send(MessageRequesterWorkerEvent(message_id, index)) {
                warn!("Requesting message failed: {}.", e);
            }
        }
    }

    // Heartbeat

    pub fn send_heartbeat(
        to: EndpointId,
        latest_solid_milestone_index: MilestoneIndex,
        pruning_milestone_index: MilestoneIndex,
        latest_milestone_index: MilestoneIndex,
    ) {
        Sender::<Heartbeat>::send(
            &to,
            Heartbeat::new(
                *latest_solid_milestone_index,
                *pruning_milestone_index,
                *latest_milestone_index,
                Protocol::get().peer_manager.connected_peers(),
                Protocol::get().peer_manager.synced_peers(),
            ),
        );
    }

    pub fn broadcast_heartbeat(
        latest_solid_milestone_index: MilestoneIndex,
        pruning_milestone_index: MilestoneIndex,
        latest_milestone_index: MilestoneIndex,
    ) {
        for entry in Protocol::get().peer_manager.handshaked_peers.iter() {
            Protocol::send_heartbeat(
                *entry.key(),
                latest_solid_milestone_index,
                pruning_milestone_index,
                latest_milestone_index,
            );
        }
    }
}<|MERGE_RESOLUTION|>--- conflicted
+++ resolved
@@ -14,13 +14,7 @@
     packet::{tlv_into_bytes, Heartbeat, Message as MessagePacket, MessageRequest, MilestoneRequest, Packet},
     protocol::Protocol,
     tangle::MsTangle,
-<<<<<<< HEAD
-    worker::{MessageRequesterWorkerEvent, MilestoneRequesterWorkerEvent},
-=======
-    worker::{
-        MilestoneRequesterWorkerEvent, RequestedMilestones, RequestedTransactions, TransactionRequesterWorkerEvent,
-    },
->>>>>>> 02965e78
+    worker::{MessageRequesterWorkerEvent, MilestoneRequesterWorkerEvent, RequestedMessages, RequestedMilestones},
 };
 
 use bee_message::prelude::MessageId;
@@ -68,14 +62,6 @@
 
     pub(crate) fn request_milestone<B: Backend>(
         tangle: &MsTangle<B>,
-<<<<<<< HEAD
-        message_requester: &flume::Sender<MilestoneRequesterWorkerEvent>,
-        index: MilestoneIndex,
-        to: Option<EndpointId>,
-    ) {
-        if !Protocol::get().requested_milestones.contains_key(&index) && !tangle.contains_milestone(index) {
-            if let Err(e) = message_requester.send(MilestoneRequesterWorkerEvent(index, to)) {
-=======
         milestone_requester: &flume::Sender<MilestoneRequesterWorkerEvent>,
         requested_milestones: &RequestedMilestones,
         index: MilestoneIndex,
@@ -83,7 +69,6 @@
     ) {
         if !requested_milestones.contains_key(&index) && !tangle.contains_milestone(index) {
             if let Err(e) = milestone_requester.send(MilestoneRequesterWorkerEvent(index, to)) {
->>>>>>> 02965e78
                 warn!("Requesting milestone failed: {}.", e);
             }
         }
@@ -91,42 +76,25 @@
 
     pub(crate) fn request_latest_milestone<B: Backend>(
         tangle: &MsTangle<B>,
-<<<<<<< HEAD
-        message_requester: &flume::Sender<MilestoneRequesterWorkerEvent>,
-        to: Option<EndpointId>,
-    ) {
-        Protocol::request_milestone(tangle, message_requester, MilestoneIndex(0), to)
-=======
         milestone_requester: &flume::Sender<MilestoneRequesterWorkerEvent>,
         requested_milestones: &RequestedMilestones,
         to: Option<EndpointId>,
     ) {
         Protocol::request_milestone(tangle, milestone_requester, requested_milestones, MilestoneIndex(0), to)
->>>>>>> 02965e78
     }
 
     // MessageRequest
 
     pub(crate) async fn request_message<B: Backend>(
         tangle: &MsTangle<B>,
-<<<<<<< HEAD
         message_requester: &flume::Sender<MessageRequesterWorkerEvent>,
+        requested_messages: &RequestedMessages,
         message_id: MessageId,
         index: MilestoneIndex,
     ) {
         if !tangle.contains(&message_id).await
             && !tangle.is_solid_entry_point(&message_id)
-            && !Protocol::get().requested_messages.contains_key(&message_id)
-=======
-        transaction_requester: &flume::Sender<TransactionRequesterWorkerEvent>,
-        requested_transactions: &RequestedTransactions,
-        hash: Hash,
-        index: MilestoneIndex,
-    ) {
-        if !tangle.contains(&hash).await
-            && !tangle.is_solid_entry_point(&hash)
-            && !requested_transactions.contains_key(&hash)
->>>>>>> 02965e78
+            && !requested_messages.contains_key(&message_id)
         {
             if let Err(e) = message_requester.send(MessageRequesterWorkerEvent(message_id, index)) {
                 warn!("Requesting message failed: {}.", e);
