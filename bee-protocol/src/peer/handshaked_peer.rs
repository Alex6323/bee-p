--- conflicted
+++ resolved
@@ -11,7 +11,6 @@
 
 use crate::{milestone::MilestoneIndex, peer::PeerMetrics};
 
-<<<<<<< HEAD
 use bee_network::EndpointId;
 
 use futures::channel::{mpsc, oneshot};
@@ -21,11 +20,6 @@
     net::SocketAddr,
     sync::atomic::{AtomicU32, AtomicU8, Ordering},
 };
-=======
-use bee_network::{Address, EndpointId};
-
-use std::sync::atomic::{AtomicU32, AtomicU8, Ordering};
->>>>>>> 3f9e03ba
 
 pub struct HandshakedPeer {
     pub(crate) epid: EndpointId,
@@ -39,27 +33,7 @@
 }
 
 impl HandshakedPeer {
-<<<<<<< HEAD
-    pub(crate) fn new(
-        epid: EndpointId,
-        address: SocketAddr,
-        milestone_request: (
-            mpsc::UnboundedSender<MilestoneRequest>,
-            Mutex<Option<oneshot::Sender<()>>>,
-        ),
-        transaction: (
-            mpsc::UnboundedSender<TransactionMessage>,
-            Mutex<Option<oneshot::Sender<()>>>,
-        ),
-        transaction_request: (
-            mpsc::UnboundedSender<TransactionRequest>,
-            Mutex<Option<oneshot::Sender<()>>>,
-        ),
-        heartbeat: (mpsc::UnboundedSender<Heartbeat>, Mutex<Option<oneshot::Sender<()>>>),
-    ) -> Self {
-=======
-    pub(crate) fn new(epid: EndpointId, address: Address) -> Self {
->>>>>>> 3f9e03ba
+    pub(crate) fn new(epid: EndpointId, address: SocketAddr) -> Self {
         Self {
             epid,
             address,
