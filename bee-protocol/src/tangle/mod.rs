// Copyright 2020 IOTA Stiftung
//
// Licensed under the Apache License, Version 2.0 (the "License"); you may not use this file except in compliance with
// the License. You may obtain a copy of the License at
//
//     http://www.apache.org/licenses/LICENSE-2.0
//
// Unless required by applicable law or agreed to in writing, software distributed under the License is distributed on
// an "AS IS" BASIS, WITHOUT WARRANTIES OR CONDITIONS OF ANY KIND, either express or implied.
// See the License for the specific language governing permissions and limitations under the License.

pub mod flags;
pub mod helper;

mod metadata;
mod wurts;

pub use metadata::TransactionMetadata;

use crate::{milestone::MilestoneIndex, protocol::Protocol, tangle::flags::Flags, worker::SolidPropagatorWorkerEvent};

use bee_crypto::ternary::Hash;
use bee_tangle::{Tangle, TransactionRef as TxRef};
use bee_transaction::bundled::BundledTransaction as Tx;

use dashmap::DashMap;
<<<<<<< HEAD
use log::info;
=======
use log::error;
>>>>>>> 35e890a6

use std::{
    cmp::{max, min},
    collections::HashSet,
    ops::Deref,
    ptr,
    sync::atomic::{AtomicBool, AtomicPtr, AtomicU32, Ordering},
};

use crate::tangle::wurts::WurtsTipPool;
use std::sync::{RwLock, Arc};

/// Milestone-based Tangle.
#[derive(Default)]
pub struct MsTangle {
    pub(crate) inner: Tangle<TransactionMetadata>,
    pub(crate) milestones: DashMap<MilestoneIndex, Hash>,
    pub(crate) solid_entry_points: DashMap<Hash, MilestoneIndex>,
<<<<<<< HEAD
    last_milestone_index: AtomicU32,
    last_solid_milestone_index: AtomicU32,
    snapshot_milestone_index: AtomicU32,
    tip_pool: Arc<RwLock<WurtsTipPool>>,
    last_solid_milestone_index_processed: AtomicU32,
=======
    latest_milestone_index: AtomicU32,
    latest_solid_milestone_index: AtomicU32,
    snapshot_index: AtomicU32,
    pruning_index: AtomicU32,
>>>>>>> 35e890a6
}

impl Deref for MsTangle {
    type Target = Tangle<TransactionMetadata>;

    fn deref(&self) -> &Self::Target {
        &self.inner
    }
}

impl MsTangle {
    pub fn new() -> Self {
        Self::default()
    }

    pub fn insert(&self, transaction: Tx, hash: Hash, metadata: TransactionMetadata) -> Option<TxRef> {
<<<<<<< HEAD
        if let Some(tx) = self.inner.insert(hash, transaction, metadata) {
            let last_solid_milestone_index_processed =
                self.last_solid_milestone_index_processed.load(Ordering::Relaxed);
            let last_solid_milestone_index = self.last_solid_milestone_index.load(Ordering::Relaxed);
            for index in (last_solid_milestone_index_processed + 1)..(last_solid_milestone_index + 1) {
                self.update_transactions_referenced_by_milestone(MilestoneIndex(index));
                self.last_solid_milestone_index_processed
                    .store(index, Ordering::Relaxed);
                let mut tip_selector = self.tip_pool.write().unwrap();
                tip_selector.update_scores();
            }

            self.propagate_otrsi_and_ytrsi(&hash);
            self.propagate_solid_flag(&hash);

            return Some(tx);
        }
        None
    }

    // NOTE: not implemented as an async worker atm, but it makes things much easier
    #[inline]
    fn propagate_solid_flag(&self, root: &Hash) {
        let mut children = vec![*root];

        while let Some(ref hash) = children.pop() {
            if self.is_solid_transaction(hash) {
                continue;
            }

            if let Some(tx) = self.inner.get(&hash) {
                if self.is_solid_transaction(tx.trunk()) && self.is_solid_transaction(tx.branch()) {
                    self.inner.update_metadata(&hash, |metadata| {
                        metadata.flags.set_solid();
                        // This is possibly not sufficient as there is no guarantee a milestone has been validated
                        // before being solidified, we then also need to check when a milestone gets validated if it's
                        // already solid.
                        if metadata.flags.is_milestone() {
                            Protocol::get().bus.dispatch(LastSolidMilestoneChanged(Milestone {
                                hash: *hash,
                                index: metadata.milestone_index,
                            }));
                        }
                        metadata.solidification_timestamp = SystemTime::now()
                            .duration_since(UNIX_EPOCH)
                            .expect("Clock may have gone backwards")
                            .as_millis() as u64;
                    });

                    let mut tip_selector = self.tip_pool.write().unwrap();
                    tip_selector.insert(hash);

                    for child in self.inner.get_children(&hash) {
                        children.push(child);
                    }
                }
=======
        let opt = self.inner.insert(hash, transaction, metadata);

        if opt.is_some() {
            if let Err(e) = Protocol::get()
                .solid_propagator_worker
                .unbounded_send(SolidPropagatorWorkerEvent(hash))
            {
                error!("Failed to send hash to solid propagator: {:?}.", e);
>>>>>>> 35e890a6
            }
        }

        opt
    }

    // If the parents of this incoming transaction are solid, this incoming transaction will be marked as solid too.
    // Furthermore it will inherit the best OTRSI and YTRSI values from the parents.
    fn propagate_otrsi_and_ytrsi(&self, root: &Hash) {
        let mut children = vec![*root];
        while let Some(hash) = children.pop() {
            // get best otrsi and ytrsi from parents
            let tx = self.inner.get(&hash).unwrap();
            let trunk_otsri = self.otrsi(tx.trunk());
            let branch_otsri = self.otrsi(tx.branch());
            let trunk_ytrsi = self.ytrsi(tx.trunk());
            let branch_ytrsi = self.ytrsi(tx.branch());

            if trunk_otsri.is_none() || branch_otsri.is_none() || trunk_ytrsi.is_none() || branch_ytrsi.is_none() {
                continue;
            }

            // check if already confirmed by update_transactions_referenced_by_milestone()
            if self.get_metadata(&hash).unwrap().cone_index.is_some() {
                continue;
            }

            // in case the transaction already inherited the best otrsi and ytrsi, continue
            let current_otrsi = self.get_metadata(&hash).unwrap().otrsi;
            let current_ytrsi = self.get_metadata(&hash).unwrap().ytrsi;
            let best_otrsi = max(trunk_otsri.unwrap(), branch_otsri.unwrap());
            let best_ytrsi = min(trunk_ytrsi.unwrap(), branch_ytrsi.unwrap());

            if current_otrsi.is_some()
                && current_ytrsi.is_some()
                && current_otrsi.unwrap() == best_otrsi
                && current_ytrsi.unwrap() == best_ytrsi
            {
                continue;
            }

            self.inner.update_metadata(&hash, |metadata| {
                metadata.otrsi = Some(best_otrsi);
                metadata.ytrsi = Some(best_ytrsi);
            });

            // propagate otrsi and ytrsi to children
            for child in self.inner.get_children(&hash) {
                children.push(child);
            }
        }
    }

    // when a milestone arrives and is solid, otrsi and ytrsi of all transactions referenced by this milestone must be
    // updated otrsi or ytrsi of transactions that are referenced by a previous milestone won't get updated
    // set otrsi and ytrsi values of relevant transactions to:
    // otrsi=milestone_index
    // ytrsi=milestone_index
    // updated otrsi and ytrsi values need to be propagated to attached children (not referenced by the milestone)
    fn update_transactions_referenced_by_milestone(&self, milestone_index: MilestoneIndex) {
        if let Some(root) = self.get_milestone_hash(milestone_index) {
            info!("Updating transactions referenced by milestone {}.", *milestone_index);
            let mut visited = HashSet::new();
            let mut to_visit = vec![root];
            while let Some(hash) = to_visit.pop() {
                if visited.contains(&hash) {
                    continue;
                } else {
                    visited.insert(hash.clone());
                }

                if self.is_solid_entry_point(&hash) {
                    continue;
                }

                if self.get_metadata(&hash).unwrap().cone_index.is_some() {
                    continue;
                }

                tangle().update_metadata(&hash, |metadata| {
                    metadata.cone_index = Some(milestone_index);
                    metadata.otrsi = Some(milestone_index);
                    metadata.ytrsi = Some(milestone_index);
                });

                // propagate the new otrsi and ytrsi values to the children of this transaction
                for child in self.get_children(&hash) {
                    self.propagate_otrsi_and_ytrsi(&child);
                }

                let tx_ref = self.get(&hash).unwrap();
                to_visit.push(tx_ref.trunk().clone());
                to_visit.push(tx_ref.branch().clone());
            }
        }
    }

    fn ytrsi(&self, hash: &Hash) -> Option<MilestoneIndex> {
        if self.is_solid_entry_point(hash) {
            Some(*self.solid_entry_points.get(hash).unwrap().value())
        } else {
            match self.get_metadata(hash) {
                Some(metadata) => metadata.ytrsi,
                None => None,
            }
        }
    }

    fn otrsi(&self, hash: &Hash) -> Option<MilestoneIndex> {
        if self.is_solid_entry_point(hash) {
            Some(*self.solid_entry_points.get(hash).unwrap().value())
        } else {
            match self.get_metadata(hash) {
                Some(metadata) => metadata.otrsi,
                None => None,
            }
        }
    }

    pub fn get_transactions_to_approve(&self) -> Option<(Hash, Hash)> {
        let tip_selector = self.tip_pool.read().unwrap();
        tip_selector.get_non_lazy_tips()
    }

    pub fn get_metadata(&self, hash: &Hash) -> Option<TransactionMetadata> {
        self.inner.get_metadata(hash)
    }

    pub fn add_milestone(&self, index: MilestoneIndex, hash: Hash) {
        // TODO: only insert if vacant
        self.milestones.insert(index, hash);
        self.inner.update_metadata(&hash, |metadata| {
            metadata.flags.set_milestone(true);
            metadata.milestone_index = index
        });
    }

    pub fn remove_milestone(&self, index: MilestoneIndex) {
        self.milestones.remove(&index);
    }

    // TODO: use combinator instead of match
    pub fn get_milestone(&self, index: MilestoneIndex) -> Option<TxRef> {
        match self.get_milestone_hash(index) {
            None => None,
            Some(ref hash) => self.get(hash),
        }
    }

    // TODO: use combinator instead of match
    pub fn get_milestone_hash(&self, index: MilestoneIndex) -> Option<Hash> {
        match self.milestones.get(&index) {
            None => None,
            Some(v) => Some(*v),
        }
    }

    pub fn contains_milestone(&self, index: MilestoneIndex) -> bool {
        self.milestones.contains_key(&index)
    }

    pub fn get_latest_milestone_index(&self) -> MilestoneIndex {
        self.latest_milestone_index.load(Ordering::Relaxed).into()
    }

    pub fn update_latest_milestone_index(&self, new_index: MilestoneIndex) {
        self.latest_milestone_index.store(*new_index, Ordering::Relaxed);
    }

    pub fn get_latest_solid_milestone_index(&self) -> MilestoneIndex {
        self.latest_solid_milestone_index.load(Ordering::Relaxed).into()
    }

    pub fn update_latest_solid_milestone_index(&self, new_index: MilestoneIndex) {
        self.latest_solid_milestone_index.store(*new_index, Ordering::Relaxed);
    }

    pub fn get_snapshot_index(&self) -> MilestoneIndex {
        self.snapshot_index.load(Ordering::Relaxed).into()
    }

<<<<<<< HEAD
    pub fn update_last_solid_milestone_index(&self, new_index: MilestoneIndex) {
        self.last_solid_milestone_index.store(*new_index, Ordering::Relaxed);
        if self.last_solid_milestone_index_processed.load(Ordering::Relaxed) == 0 {
            self.last_solid_milestone_index_processed
                .store(*new_index, Ordering::Relaxed);
        }
=======
    pub fn update_snapshot_index(&self, new_index: MilestoneIndex) {
        self.snapshot_index.store(*new_index, Ordering::Relaxed);
>>>>>>> 35e890a6
    }

    pub fn get_pruning_index(&self) -> MilestoneIndex {
        self.pruning_index.load(Ordering::Relaxed).into()
    }

    pub fn update_pruning_index(&self, new_index: MilestoneIndex) {
        self.pruning_index.store(*new_index, Ordering::Relaxed);
    }

    // TODO reduce to one atomic value ?
    pub fn is_synced(&self) -> bool {
        self.get_latest_solid_milestone_index() == self.get_latest_milestone_index()
    }

    pub fn add_solid_entry_point(&self, hash: Hash, index: MilestoneIndex) {
        self.solid_entry_points.insert(hash, index);
    }

    /// Removes `hash` from the set of solid entry points.
    pub fn remove_solid_entry_point(&self, hash: &Hash) {
        self.solid_entry_points.remove(hash);
    }

    /// Returns whether the transaction associated with `hash` is a solid entry point.
    pub fn is_solid_entry_point(&self, hash: &Hash) -> bool {
        self.solid_entry_points.contains_key(hash)
    }

    /// Returns whether the transaction associated with `hash` is deemed `solid`.
    pub fn is_solid_transaction(&self, hash: &Hash) -> bool {
        if self.is_solid_entry_point(hash) {
            true
        } else {
            self.inner
                .get_metadata(hash)
                .map(|metadata| metadata.flags.is_solid())
                .unwrap_or(false)
        }
    }
}

static TANGLE: AtomicPtr<MsTangle> = AtomicPtr::new(ptr::null_mut());
static INITIALIZED: AtomicBool = AtomicBool::new(false);

pub fn init() {
    if !INITIALIZED.compare_and_swap(false, true, Ordering::Relaxed) {
        TANGLE.store(Box::into_raw(MsTangle::new().into()), Ordering::Relaxed);
    } else {
        panic!("Tangle already initialized");
    }
}

pub fn tangle() -> &'static MsTangle {
    let tangle = TANGLE.load(Ordering::Relaxed);
    if tangle.is_null() {
        panic!("Tangle cannot be null");
    } else {
        unsafe { &*tangle }
    }
}

#[cfg(test)]
mod tests {
    use super::*;
    use crate::{tangle::TransactionMetadata, MilestoneIndex};

    use bee_tangle::traversal;
    use bee_test::{field::rand_trits_field, transaction::create_random_attached_tx};

    #[test]
    fn confirm_transaction() {
        // Example from https://github.com/iotaledger/protocol-rfcs/blob/master/text/0005-white-flag/0005-white-flag.md

        let tangle = MsTangle::new();

        // Creates solid entry points
        let sep1 = rand_trits_field::<Hash>();
        let sep2 = rand_trits_field::<Hash>();
        let sep3 = rand_trits_field::<Hash>();
        let sep4 = rand_trits_field::<Hash>();
        let sep5 = rand_trits_field::<Hash>();
        let sep6 = rand_trits_field::<Hash>();

        // Adds solid entry points
        tangle.add_solid_entry_point(sep1, MilestoneIndex(0));
        tangle.add_solid_entry_point(sep2, MilestoneIndex(1));
        tangle.add_solid_entry_point(sep3, MilestoneIndex(2));
        tangle.add_solid_entry_point(sep4, MilestoneIndex(3));
        tangle.add_solid_entry_point(sep5, MilestoneIndex(4));
        tangle.add_solid_entry_point(sep6, MilestoneIndex(5));

        // Links transactions
        let (a_hash, a) = create_random_attached_tx(sep1, sep2);
        let (b_hash, b) = create_random_attached_tx(sep3, sep4);
        let (c_hash, c) = create_random_attached_tx(sep5, sep6);
        let (d_hash, d) = create_random_attached_tx(b_hash, a_hash);
        let (e_hash, e) = create_random_attached_tx(b_hash, a_hash);
        let (f_hash, f) = create_random_attached_tx(c_hash, b_hash);
        let (g_hash, g) = create_random_attached_tx(e_hash, d_hash);
        let (h_hash, h) = create_random_attached_tx(f_hash, e_hash);
        let (i_hash, i) = create_random_attached_tx(c_hash, f_hash);
        let (j_hash, j) = create_random_attached_tx(h_hash, g_hash);
        let (k_hash, k) = create_random_attached_tx(i_hash, h_hash);
        let (l_hash, l) = create_random_attached_tx(j_hash, g_hash);
        let (m_hash, m) = create_random_attached_tx(h_hash, j_hash);
        let (n_hash, n) = create_random_attached_tx(k_hash, h_hash);
        let (o_hash, o) = create_random_attached_tx(i_hash, k_hash);
        let (p_hash, p) = create_random_attached_tx(i_hash, k_hash);
        let (q_hash, q) = create_random_attached_tx(m_hash, l_hash);
        let (r_hash, r) = create_random_attached_tx(m_hash, l_hash);
        let (s_hash, s) = create_random_attached_tx(o_hash, n_hash);
        let (t_hash, t) = create_random_attached_tx(p_hash, o_hash);
        let (u_hash, u) = create_random_attached_tx(r_hash, q_hash);
        let (v_hash, v) = create_random_attached_tx(s_hash, r_hash);
        let (w_hash, w) = create_random_attached_tx(t_hash, s_hash);
        let (x_hash, x) = create_random_attached_tx(u_hash, q_hash);
        let (y_hash, y) = create_random_attached_tx(v_hash, u_hash);
        let (z_hash, z) = create_random_attached_tx(s_hash, v_hash);

        // Confirms transactions
        // TODO uncomment when confirmation index
        // tangle.confirm_transaction(a_hash, 1);
        // tangle.confirm_transaction(b_hash, 1);
        // tangle.confirm_transaction(c_hash, 1);
        // tangle.confirm_transaction(d_hash, 2);
        // tangle.confirm_transaction(e_hash, 1);
        // tangle.confirm_transaction(f_hash, 1);
        // tangle.confirm_transaction(g_hash, 2);
        // tangle.confirm_transaction(h_hash, 1);
        // tangle.confirm_transaction(i_hash, 2);
        // tangle.confirm_transaction(j_hash, 2);
        // tangle.confirm_transaction(k_hash, 2);
        // tangle.confirm_transaction(l_hash, 2);
        // tangle.confirm_transaction(m_hash, 2);
        // tangle.confirm_transaction(n_hash, 2);
        // tangle.confirm_transaction(o_hash, 2);
        // tangle.confirm_transaction(p_hash, 3);
        // tangle.confirm_transaction(q_hash, 3);
        // tangle.confirm_transaction(r_hash, 2);
        // tangle.confirm_transaction(s_hash, 2);
        // tangle.confirm_transaction(t_hash, 3);
        // tangle.confirm_transaction(u_hash, 3);
        // tangle.confirm_transaction(v_hash, 2);
        // tangle.confirm_transaction(w_hash, 3);
        // tangle.confirm_transaction(x_hash, 3);
        // tangle.confirm_transaction(y_hash, 3);
        // tangle.confirm_transaction(z_hash, 3);

        // Constructs the graph
        tangle.insert(a, a_hash, TransactionMetadata::new());
        tangle.insert(b, b_hash, TransactionMetadata::new());
        tangle.insert(c, c_hash, TransactionMetadata::new());
        tangle.insert(d, d_hash, TransactionMetadata::new());
        tangle.insert(e, e_hash, TransactionMetadata::new());
        tangle.insert(f, f_hash, TransactionMetadata::new());
        tangle.insert(g, g_hash, TransactionMetadata::new());
        tangle.insert(h, h_hash, TransactionMetadata::new());
        tangle.insert(i, i_hash, TransactionMetadata::new());
        tangle.insert(j, j_hash, TransactionMetadata::new());
        tangle.insert(k, k_hash, TransactionMetadata::new());
        tangle.insert(l, l_hash, TransactionMetadata::new());
        tangle.insert(m, m_hash, TransactionMetadata::new());
        tangle.insert(n, n_hash, TransactionMetadata::new());
        tangle.insert(o, o_hash, TransactionMetadata::new());
        tangle.insert(p, p_hash, TransactionMetadata::new());
        tangle.insert(q, q_hash, TransactionMetadata::new());
        tangle.insert(r, r_hash, TransactionMetadata::new());
        tangle.insert(s, s_hash, TransactionMetadata::new());
        tangle.insert(t, t_hash, TransactionMetadata::new());
        tangle.insert(u, u_hash, TransactionMetadata::new());
        tangle.insert(v, v_hash, TransactionMetadata::new());
        tangle.insert(w, w_hash, TransactionMetadata::new());
        tangle.insert(x, x_hash, TransactionMetadata::new());
        tangle.insert(y, y_hash, TransactionMetadata::new());
        tangle.insert(z, z_hash, TransactionMetadata::new());

        let mut hashes = Vec::new();

        traversal::visit_children_depth_first(
            &tangle.inner,
            v_hash,
            |_, _| true,
            |hash, _tx, _metadata| hashes.push(*hash),
            |_| (),
        );

        // TODO Remove when we have confirmation index
        assert_eq!(hashes.len(), 18);

        assert_eq!(hashes[0], a_hash);
        assert_eq!(hashes[1], b_hash);
        assert_eq!(hashes[2], d_hash);
        assert_eq!(hashes[3], e_hash);
        assert_eq!(hashes[4], g_hash);
        assert_eq!(hashes[5], c_hash);
        assert_eq!(hashes[6], f_hash);
        assert_eq!(hashes[7], h_hash);
        assert_eq!(hashes[8], j_hash);
        assert_eq!(hashes[9], l_hash);
        assert_eq!(hashes[10], m_hash);
        assert_eq!(hashes[11], r_hash);
        assert_eq!(hashes[12], i_hash);
        assert_eq!(hashes[13], k_hash);
        assert_eq!(hashes[14], n_hash);
        assert_eq!(hashes[15], o_hash);
        assert_eq!(hashes[16], s_hash);
        assert_eq!(hashes[17], v_hash);

        // TODO uncomment when we have confirmation index
        // assert_eq!(hashes.len(), 12);
        // assert_eq!(hashes[0], d_hash);
        // assert_eq!(hashes[1], g_hash);
        // assert_eq!(hashes[2], j_hash);
        // assert_eq!(hashes[3], l_hash);
        // assert_eq!(hashes[4], m_hash);
        // assert_eq!(hashes[5], r_hash);
        // assert_eq!(hashes[6], i_hash);
        // assert_eq!(hashes[7], k_hash);
        // assert_eq!(hashes[8], n_hash);
        // assert_eq!(hashes[9], o_hash);
        // assert_eq!(hashes[10], s_hash);
        // assert_eq!(hashes[11], v_hash);
    }
}

// use crate::{
//     milestone::MilestoneIndex,
//     vertex::{TransactionRef, Vertex},
// };

// use bee_bundle::{Hash, Transaction};

// use std::{
//     collections::HashSet,
//     sync::atomic::{AtomicU32, Ordering},
// };

// use async_std::{
//     sync::{Arc, Barrier},
//     task::block_on,
// };

// use dashmap::{mapref::entry::Entry, DashMap, DashSet};

// use flume::Sender;

// /// A datastructure based on a directed acyclic graph (DAG).
// pub struct Tangle<T> {
//     /// A map between each vertex and the hash of the transaction the respective vertex represents.
//     pub(crate) vertices: DashMap<Hash, Vertex<T>>,

//     /// A map between the hash of a transaction and the hashes of its approvers.
//     pub(crate) approvers: DashMap<Hash, Vec<Hash>>,

//     /// A map between the milestone index and hash of the milestone transaction.
//     milestones: DashMap<MilestoneIndex, Hash>,

//     /// A set of hashes representing transactions deemed solid entry points.
//     solid_entry_points: DashSet<Hash>,

//     /// The sender side of a channel between the Tangle and the (gossip) solidifier.
//     solidifier_send: Sender<Option<Hash>>,

//     solid_milestone_index: AtomicU32,
//     snapshot_index: AtomicU32,
//     latest_milestone_index: AtomicU32,

//     drop_barrier: Arc<Barrier>,
// }

// impl<T> Tangle<T> {
//     /// Creates a new `Tangle`.
//     pub(crate) fn new(solidifier_send: Sender<Option<Hash>>, drop_barrier: Arc<Barrier>) -> Self {
//         Self {
//             vertices: DashMap::new(),
//             approvers: DashMap::new(),
//             solidifier_send,
//             solid_entry_points: DashSet::new(),
//             milestones: DashMap::new(),
//             solid_milestone_index: AtomicU32::new(0),
//             snapshot_index: AtomicU32::new(0),
//             latest_milestone_index: AtomicU32::new(0),
//             drop_barrier,
//         }
//     }

//     /// Inserts a transaction.
//     ///
//     /// Note: The method assumes that `hash` -> `transaction` is injective, otherwise unexpected behavior could
//     /// occur.
//     pub async fn insert_transaction(
//         &'static self,
//         transaction: Transaction,
//         hash: Hash,
//         meta: T,
//     ) -> Option<TransactionRef> {
//         match self.approvers.entry(*transaction.trunk()) {
//             Entry::Occupied(mut entry) => {
//                 let values = entry.get_mut();
//                 values.push(hash);
//             }
//             Entry::Vacant(entry) => {
//                 entry.insert(vec![hash]);
//             }
//         }

//         if transaction.trunk() != transaction.branch() {
//             match self.approvers.entry(*transaction.branch()) {
//                 Entry::Occupied(mut entry) => {
//                     let values = entry.get_mut();
//                     values.push(hash);
//                 }
//                 Entry::Vacant(entry) => {
//                     entry.insert(vec![hash]);
//                 }
//             }
//         }

//         let vertex = Vertex::from(transaction, hash, meta);

//         let tx_ref = vertex.get_ref_to_inner();

//         // TODO: not sure if we want replacement of vertices
//         if self.vertices.insert(hash, vertex).is_none() {
//             match self.solidifier_send.send(Some(hash)) {
//                 Ok(()) => (),
//                 Err(e) => todo!("log warning"),
//             }

//             Some(tx_ref)
//         } else {
//             None
//         }
//     }

//     pub(crate) fn shutdown(&self) {
//         // `None` will cause the worker to finish
//         self.solidifier_send.send(None).expect("error sending shutdown signal");
//         block_on(self.drop_barrier.wait());
//     }

//     /// Returns a reference to a transaction, if it's available in the local Tangle.
//     pub fn get_transaction(&'static self, hash: &Hash) -> Option<TransactionRef> {
//         self.vertices.get(hash).map(|v| v.get_ref_to_inner())
//     }

//     /// Returns whether the transaction is stored in the Tangle.
//     pub fn contains_transaction(&'static self, hash: &Hash) -> bool {
//         self.vertices.contains_key(hash)
//     }

//     /// Returns whether the transaction associated with `hash` is solid.
//     ///
//     /// Note: This function is _eventually consistent_ - if `true` is returned, solidification has
//     /// definitely occurred. If `false` is returned, then solidification has probably not occurred,
//     /// or solidification information has not yet been fully propagated.
//     pub fn is_solid_transaction(&'static self, hash: &Hash) -> bool {
//         if self.is_solid_entry_point(hash) {
//             true
//         } else {
//             self.vertices.get(hash).map(|r| r.value().is_solid()).unwrap_or(false)
//         }
//     }

//     /// Adds the `hash` of a milestone identified by its milestone `index`.
//     pub fn add_milestone(&'static self, index: MilestoneIndex, hash: Hash) {
//         self.milestones.insert(index, hash);
//         if let Some(mut vertex) = self.vertices.get_mut(&hash) {
//             vertex.set_milestone();
//         }
//     }

//     /// Removes the hash of a milestone.
//     pub fn remove_milestone(&'static self, index: MilestoneIndex) {
//         self.milestones.remove(&index);
//     }

//     /// Returns the milestone transaction corresponding to the given milestone `index`.
//     pub fn get_milestone(&'static self, index: MilestoneIndex) -> Option<TransactionRef> {
//         match self.get_milestone_hash(index) {
//             None => None,
//             Some(hash) => self.get_transaction(&hash),
//         }
//     }

//     /// Returns a [`VertexRef`] linked to the specified milestone, if it's available in the local Tangle.
//     pub fn get_latest_milestone(&'static self) -> Option<TransactionRef> {
//         todo!("get the latest milestone index, get the transaction hash from it, and query the Tangle for it")
//     }

//     /// Returns the hash of a milestone.
//     pub fn get_milestone_hash(&'static self, index: MilestoneIndex) -> Option<Hash> {
//         match self.milestones.get(&index) {
//             None => None,
//             Some(v) => Some(*v),
//         }
//     }

//     /// Returns whether the milestone index maps to a know milestone hash.
//     pub fn contains_milestone(&'static self, index: MilestoneIndex) -> bool {
//         self.milestones.contains_key(&index)
//     }

//     /// Retreives the solid milestone index.
//     pub fn get_solid_milestone_index(&'static self) -> MilestoneIndex {
//         self.solid_milestone_index.load(Ordering::Relaxed).into()
//     }

//     /// Updates the solid milestone index to `new_index`.
//     pub fn update_solid_milestone_index(&'static self, new_index: MilestoneIndex) {
//         self.solid_milestone_index.store(*new_index, Ordering::Relaxed);
//     }

//     /// Retreives the snapshot milestone index.
//     pub fn get_snapshot_index(&'static self) -> MilestoneIndex {
//         self.snapshot_index.load(Ordering::Relaxed).into()
//     }

//     /// Updates the snapshot milestone index to `new_index`.
//     pub fn update_snapshot_index(&'static self, new_index: MilestoneIndex) {
//         self.snapshot_index.store(*new_index, Ordering::Relaxed);
//     }

//     /// Retreives the latest milestone index.
//     pub fn get_latest_milestone_index(&'static self) -> MilestoneIndex {
//         self.latest_milestone_index.load(Ordering::Relaxed).into()
//     }

//     /// Updates the latest milestone index to `new_index`.
//     pub fn update_latest_milestone_index(&'static self, new_index: MilestoneIndex) {
//         self.latest_milestone_index.store(*new_index, Ordering::Relaxed);
//     }

//     /// Adds `hash` to the set of solid entry points.
//     pub fn add_solid_entry_point(&'static self, hash: Hash) {
//         self.solid_entry_points.insert(hash);
//     }

//     /// Removes `hash` from the set of solid entry points.
//     pub fn remove_solid_entry_point(&'static self, hash: Hash) {
//         self.solid_entry_points.remove(&hash);
//     }

//     /// Returns whether the transaction associated `hash` is a solid entry point.
//     pub fn is_solid_entry_point(&'static self, hash: &Hash) -> bool {
//         self.solid_entry_points.contains(hash)
//     }

//     /// Checks if the tangle is synced or not
//     pub fn is_synced(&'static self) -> bool {
//         self.get_solid_milestone_index() == self.get_latest_milestone_index()
//     }

//     /// Returns the current size of the Tangle.
//     pub fn size(&'static self) -> usize {
//         self.vertices.len()
//     }

//     /// Starts a walk beginning at a `start` vertex identified by its associated transaction hash
//     /// traversing its children/approvers for as long as those satisfy a given `filter`.
//     ///
//     /// Returns a list of descendents of `start`. It is ensured, that all elements of that list
//     /// are connected through the trunk.
//     pub fn trunk_walk_approvers<F>(&'static self, start: Hash, filter: F) -> Vec<(TransactionRef, Hash)>
//     where
//         F: Fn(&TransactionRef) -> bool,
//     {
//         let mut approvees = vec![];
//         let mut collected = vec![];

//         if let Some(approvee_ref) = self.vertices.get(&start) {
//             let approvee_vtx = approvee_ref.value();
//             let approvee = approvee_vtx.get_ref_to_inner();

//             if filter(&approvee) {
//                 approvees.push(start);
//                 collected.push((approvee, approvee_vtx.get_id()));

//                 while let Some(approvee_hash) = approvees.pop() {
//                     if let Some(approvers_ref) = self.approvers.get(&approvee_hash) {
//                         for approver_hash in approvers_ref.value() {
//                             if let Some(approver_ref) = self.vertices.get(approver_hash) {
//                                 let approver = approver_ref.value().get_ref_to_inner();

//                                 if *approver.trunk() == approvee_hash && filter(&approver) {
//                                     approvees.push(*approver_hash);
//                                     collected.push((approver, approver_ref.value().get_id()));
//                                     // NOTE: For simplicity reasons we break here, and assume, that there can't be
//                                     // a second approver that passes the filter
//                                     break;
//                                 }
//                             }
//                         }
//                     }
//                 }
//             }
//         }

//         collected
//     }

//     /// Starts a walk beginning at a `start` vertex identified by its associated transaction hash
//     /// traversing its ancestors/approvees for as long as those satisfy a given `filter`.
//     ///
//     /// Returns a list of ancestors of `start`. It is ensured, that all elements of that list
//     /// are connected through the trunk.
//     pub fn trunk_walk_approvees<F>(&'static self, start: Hash, filter: F) -> Vec<(TransactionRef, Hash)>
//     where
//         F: Fn(&TransactionRef) -> bool,
//     {
//         let mut approvers = vec![start];
//         let mut collected = vec![];

//         while let Some(approver_hash) = approvers.pop() {
//             if let Some(approver_ref) = self.vertices.get(&approver_hash) {
//                 let approver_vtx = approver_ref.value();
//                 let approver = approver_vtx.get_ref_to_inner();

//                 if !filter(&approver) {
//                     break;
//                 } else {
//                     approvers.push(approver.trunk().clone());
//                     collected.push((approver, approver_vtx.get_id()));
//                 }
//             }
//         }

//         collected
//     }

//     /// Walks all approvers given a starting hash `root`.
//     pub fn walk_approvees_depth_first<Mapping, Follow, Missing>(
//         &'static self,
//         root: Hash,
//         mut map: Mapping,
//         should_follow: Follow,
//         mut on_missing: Missing,
//     ) where
//         Mapping: FnMut(&TransactionRef),
//         Follow: Fn(&Vertex<T>) -> bool,
//         Missing: FnMut(&Hash),
//     {
//         let mut non_analyzed_hashes = Vec::new();
//         let mut analyzed_hashes = HashSet::new();

//         non_analyzed_hashes.push(root);

//         while let Some(hash) = non_analyzed_hashes.pop() {
//             if !analyzed_hashes.contains(&hash) {
//                 match self.vertices.get(&hash) {
//                     Some(vertex) => {
//                         let vertex = vertex.value();
//                         let transaction = vertex.get_ref_to_inner();

//                         map(&transaction);

//                         if should_follow(vertex) {
//                             non_analyzed_hashes.push(*transaction.branch());
//                             non_analyzed_hashes.push(*transaction.trunk());
//                         }
//                     }
//                     None => {
//                         if !self.is_solid_entry_point(&hash) {
//                             on_missing(&hash);
//                         }
//                     }
//                 }
//                 analyzed_hashes.insert(hash);
//             }
//         }
//     }

//     /// Walks all approvers in a post order DFS way through trunk then branch.
//     pub fn walk_approvers_post_order_dfs<Mapping, Follow, Missing>(
//         &'static self,
//         root: Hash,
//         mut map: Mapping,
//         should_follow: Follow,
//         mut on_missing: Missing,
//     ) where
//         Mapping: FnMut(&Hash, &TransactionRef),
//         Follow: Fn(&Vertex<T>) -> bool,
//         Missing: FnMut(&Hash),
//     {
//         let mut non_analyzed_hashes = Vec::new();
//         let mut analyzed_hashes = HashSet::new();

//         non_analyzed_hashes.push(root);

//         while let Some(hash) = non_analyzed_hashes.last() {
//             match self.vertices.get(hash) {
//                 Some(vertex) => {
//                     let vertex = vertex.value();
//                     let transaction = vertex.get_ref_to_inner();

//                     // TODO add follow
//                     if analyzed_hashes.contains(transaction.trunk()) &&
// analyzed_hashes.contains(transaction.branch()) {                         map(hash, &transaction);
//                         analyzed_hashes.insert(hash.clone());
//                         non_analyzed_hashes.pop();
//                     // TODO add follow
//                     } else if !analyzed_hashes.contains(transaction.trunk()) {
//                         non_analyzed_hashes.push(*transaction.trunk());
//                     // TODO add follow
//                     } else if !analyzed_hashes.contains(transaction.branch()) {
//                         non_analyzed_hashes.push(*transaction.branch());
//                     }
//                 }
//                 None => {
//                     if !self.is_solid_entry_point(hash) {
//                         on_missing(hash);
//                     }
//                     analyzed_hashes.insert(hash.clone());
//                     non_analyzed_hashes.pop();
//                 }
//             }
//         }
//     }

//     #[cfg(test)]
//     fn num_approvers(&'static self, hash: &Hash) -> usize {
//         self.approvers.get(hash).map_or(0, |r| r.value().len())
//     }
// }

// #[cfg(test)]
// mod tests {
//     use super::*;
//     use crate::*;

//     #[test]
//     #[serial]
//     fn update_and_get_snapshot_index() {
//         init();
//         let tangle = tangle();

//         tangle.update_snapshot_index(1368160.into());

//         assert_eq!(1368160, *tangle.get_snapshot_index());
//         drop();
//     }

//     #[test]
//     #[serial]
//     fn update_and_get_solid_milestone_index() {
//         init();
//         let tangle = tangle();

//         tangle.update_solid_milestone_index(1368167.into());

//         assert_eq!(1368167, *tangle.get_solid_milestone_index());
//         drop();
//     }

//     #[test]
//     #[serial]
//     fn update_and_get_latest_milestone_index() {
//         init();
//         let tangle = tangle();

//         tangle.update_latest_milestone_index(1368168.into());

//         assert_eq!(1368168, *tangle.get_latest_milestone_index());
//         drop();
//     }

// ----

// pub use milestone::MilestoneIndex;
// pub use tangle::Tangle;
// pub use vertex::TransactionRef;

// //mod milestone;
// //mod solidifier;
// mod tangle;
// mod vertex;

// use solidifier::SolidifierState;

// use async_std::{
//     sync::{channel, Arc, Barrier},
//     task::spawn,
// };

// use bee_bundle::Hash;

// use std::{
//     ptr,
//     sync::atomic::{AtomicBool, AtomicPtr, Ordering},
// };

// static TANGLE: AtomicPtr<Tangle<u8>> = AtomicPtr::new(ptr::null_mut());
// static INITIALIZED: AtomicBool = AtomicBool::new(false);

// const SOLIDIFIER_CHAN_CAPACITY: usize = 1000;

// /// Initializes the Tangle singleton.
// pub fn init() {
//     if !INITIALIZED.compare_and_swap(false, true, Ordering::Relaxed) {
//         let (sender, receiver) = flume::bounded::<Option<Hash>>(SOLIDIFIER_CHAN_CAPACITY);

//         let drop_barrier = async_std::sync::Arc::new(Barrier::new(2));

//         TANGLE.store(
//             Box::into_raw(Tangle::new(sender, drop_barrier.clone()).into()),
//             Ordering::Relaxed,
//         );

//         spawn(SolidifierState::new(receiver, drop_barrier).run());
//     } else {
//         drop();
//         panic!("Already initialized");
//     }
// }

// /// Returns the singleton instance of the Tangle.
// pub fn tangle() -> &'static Tangle<u8> {
//     let tangle = TANGLE.load(Ordering::Relaxed);
//     if tangle.is_null() {
//         panic!("Tangle cannot be null");
//     } else {
//         unsafe { &*tangle }
//     }
// }

// /// Drops the Tangle singleton.
// pub fn drop() {
//     if INITIALIZED.compare_and_swap(true, false, Ordering::Relaxed) {
//         tangle().shutdown();

//         let tangle = TANGLE.swap(ptr::null_mut(), Ordering::Relaxed);
//         if !tangle.is_null() {
//             let _ = unsafe { Box::from_raw(tangle) };
//         }
//     } else {
//         panic!("Already dropped");
//     }
// }

// #[cfg(test)]
// mod tests {
//     use super::*;
//     use serial_test::serial;

//     #[test]
//     #[serial]
//     fn init_get_and_drop() {
//         init();
//         let _ = tangle();
//         drop();
//     }

//     #[test]
//     #[should_panic]
//     #[serial]
//     fn double_init_should_panic() {
//         init();
//         init();
//     }

//     #[test]
//     #[should_panic]
//     #[serial]
//     fn double_drop_should_panic() {
//         init();
//         drop();
//         drop();
//     }

//     #[test]
//     #[should_panic]
//     #[serial]
//     fn drop_without_init_should_panic() {
//         drop();
//     }

//     #[test]
//     #[should_panic]
//     #[serial]
//     fn get_without_init_should_panic() {
//         let _ = tangle();
//         drop();
//     }
// }<|MERGE_RESOLUTION|>--- conflicted
+++ resolved
@@ -13,7 +13,6 @@
 pub mod helper;
 
 mod metadata;
-mod wurts;
 
 pub use metadata::TransactionMetadata;
 
@@ -24,22 +23,13 @@
 use bee_transaction::bundled::BundledTransaction as Tx;
 
 use dashmap::DashMap;
-<<<<<<< HEAD
-use log::info;
-=======
 use log::error;
->>>>>>> 35e890a6
 
 use std::{
-    cmp::{max, min},
-    collections::HashSet,
     ops::Deref,
     ptr,
     sync::atomic::{AtomicBool, AtomicPtr, AtomicU32, Ordering},
 };
-
-use crate::tangle::wurts::WurtsTipPool;
-use std::sync::{RwLock, Arc};
 
 /// Milestone-based Tangle.
 #[derive(Default)]
@@ -47,18 +37,10 @@
     pub(crate) inner: Tangle<TransactionMetadata>,
     pub(crate) milestones: DashMap<MilestoneIndex, Hash>,
     pub(crate) solid_entry_points: DashMap<Hash, MilestoneIndex>,
-<<<<<<< HEAD
-    last_milestone_index: AtomicU32,
-    last_solid_milestone_index: AtomicU32,
-    snapshot_milestone_index: AtomicU32,
-    tip_pool: Arc<RwLock<WurtsTipPool>>,
-    last_solid_milestone_index_processed: AtomicU32,
-=======
     latest_milestone_index: AtomicU32,
     latest_solid_milestone_index: AtomicU32,
     snapshot_index: AtomicU32,
     pruning_index: AtomicU32,
->>>>>>> 35e890a6
 }
 
 impl Deref for MsTangle {
@@ -75,64 +57,6 @@
     }
 
     pub fn insert(&self, transaction: Tx, hash: Hash, metadata: TransactionMetadata) -> Option<TxRef> {
-<<<<<<< HEAD
-        if let Some(tx) = self.inner.insert(hash, transaction, metadata) {
-            let last_solid_milestone_index_processed =
-                self.last_solid_milestone_index_processed.load(Ordering::Relaxed);
-            let last_solid_milestone_index = self.last_solid_milestone_index.load(Ordering::Relaxed);
-            for index in (last_solid_milestone_index_processed + 1)..(last_solid_milestone_index + 1) {
-                self.update_transactions_referenced_by_milestone(MilestoneIndex(index));
-                self.last_solid_milestone_index_processed
-                    .store(index, Ordering::Relaxed);
-                let mut tip_selector = self.tip_pool.write().unwrap();
-                tip_selector.update_scores();
-            }
-
-            self.propagate_otrsi_and_ytrsi(&hash);
-            self.propagate_solid_flag(&hash);
-
-            return Some(tx);
-        }
-        None
-    }
-
-    // NOTE: not implemented as an async worker atm, but it makes things much easier
-    #[inline]
-    fn propagate_solid_flag(&self, root: &Hash) {
-        let mut children = vec![*root];
-
-        while let Some(ref hash) = children.pop() {
-            if self.is_solid_transaction(hash) {
-                continue;
-            }
-
-            if let Some(tx) = self.inner.get(&hash) {
-                if self.is_solid_transaction(tx.trunk()) && self.is_solid_transaction(tx.branch()) {
-                    self.inner.update_metadata(&hash, |metadata| {
-                        metadata.flags.set_solid();
-                        // This is possibly not sufficient as there is no guarantee a milestone has been validated
-                        // before being solidified, we then also need to check when a milestone gets validated if it's
-                        // already solid.
-                        if metadata.flags.is_milestone() {
-                            Protocol::get().bus.dispatch(LastSolidMilestoneChanged(Milestone {
-                                hash: *hash,
-                                index: metadata.milestone_index,
-                            }));
-                        }
-                        metadata.solidification_timestamp = SystemTime::now()
-                            .duration_since(UNIX_EPOCH)
-                            .expect("Clock may have gone backwards")
-                            .as_millis() as u64;
-                    });
-
-                    let mut tip_selector = self.tip_pool.write().unwrap();
-                    tip_selector.insert(hash);
-
-                    for child in self.inner.get_children(&hash) {
-                        children.push(child);
-                    }
-                }
-=======
         let opt = self.inner.insert(hash, transaction, metadata);
 
         if opt.is_some() {
@@ -141,129 +65,10 @@
                 .unbounded_send(SolidPropagatorWorkerEvent(hash))
             {
                 error!("Failed to send hash to solid propagator: {:?}.", e);
->>>>>>> 35e890a6
             }
         }
 
         opt
-    }
-
-    // If the parents of this incoming transaction are solid, this incoming transaction will be marked as solid too.
-    // Furthermore it will inherit the best OTRSI and YTRSI values from the parents.
-    fn propagate_otrsi_and_ytrsi(&self, root: &Hash) {
-        let mut children = vec![*root];
-        while let Some(hash) = children.pop() {
-            // get best otrsi and ytrsi from parents
-            let tx = self.inner.get(&hash).unwrap();
-            let trunk_otsri = self.otrsi(tx.trunk());
-            let branch_otsri = self.otrsi(tx.branch());
-            let trunk_ytrsi = self.ytrsi(tx.trunk());
-            let branch_ytrsi = self.ytrsi(tx.branch());
-
-            if trunk_otsri.is_none() || branch_otsri.is_none() || trunk_ytrsi.is_none() || branch_ytrsi.is_none() {
-                continue;
-            }
-
-            // check if already confirmed by update_transactions_referenced_by_milestone()
-            if self.get_metadata(&hash).unwrap().cone_index.is_some() {
-                continue;
-            }
-
-            // in case the transaction already inherited the best otrsi and ytrsi, continue
-            let current_otrsi = self.get_metadata(&hash).unwrap().otrsi;
-            let current_ytrsi = self.get_metadata(&hash).unwrap().ytrsi;
-            let best_otrsi = max(trunk_otsri.unwrap(), branch_otsri.unwrap());
-            let best_ytrsi = min(trunk_ytrsi.unwrap(), branch_ytrsi.unwrap());
-
-            if current_otrsi.is_some()
-                && current_ytrsi.is_some()
-                && current_otrsi.unwrap() == best_otrsi
-                && current_ytrsi.unwrap() == best_ytrsi
-            {
-                continue;
-            }
-
-            self.inner.update_metadata(&hash, |metadata| {
-                metadata.otrsi = Some(best_otrsi);
-                metadata.ytrsi = Some(best_ytrsi);
-            });
-
-            // propagate otrsi and ytrsi to children
-            for child in self.inner.get_children(&hash) {
-                children.push(child);
-            }
-        }
-    }
-
-    // when a milestone arrives and is solid, otrsi and ytrsi of all transactions referenced by this milestone must be
-    // updated otrsi or ytrsi of transactions that are referenced by a previous milestone won't get updated
-    // set otrsi and ytrsi values of relevant transactions to:
-    // otrsi=milestone_index
-    // ytrsi=milestone_index
-    // updated otrsi and ytrsi values need to be propagated to attached children (not referenced by the milestone)
-    fn update_transactions_referenced_by_milestone(&self, milestone_index: MilestoneIndex) {
-        if let Some(root) = self.get_milestone_hash(milestone_index) {
-            info!("Updating transactions referenced by milestone {}.", *milestone_index);
-            let mut visited = HashSet::new();
-            let mut to_visit = vec![root];
-            while let Some(hash) = to_visit.pop() {
-                if visited.contains(&hash) {
-                    continue;
-                } else {
-                    visited.insert(hash.clone());
-                }
-
-                if self.is_solid_entry_point(&hash) {
-                    continue;
-                }
-
-                if self.get_metadata(&hash).unwrap().cone_index.is_some() {
-                    continue;
-                }
-
-                tangle().update_metadata(&hash, |metadata| {
-                    metadata.cone_index = Some(milestone_index);
-                    metadata.otrsi = Some(milestone_index);
-                    metadata.ytrsi = Some(milestone_index);
-                });
-
-                // propagate the new otrsi and ytrsi values to the children of this transaction
-                for child in self.get_children(&hash) {
-                    self.propagate_otrsi_and_ytrsi(&child);
-                }
-
-                let tx_ref = self.get(&hash).unwrap();
-                to_visit.push(tx_ref.trunk().clone());
-                to_visit.push(tx_ref.branch().clone());
-            }
-        }
-    }
-
-    fn ytrsi(&self, hash: &Hash) -> Option<MilestoneIndex> {
-        if self.is_solid_entry_point(hash) {
-            Some(*self.solid_entry_points.get(hash).unwrap().value())
-        } else {
-            match self.get_metadata(hash) {
-                Some(metadata) => metadata.ytrsi,
-                None => None,
-            }
-        }
-    }
-
-    fn otrsi(&self, hash: &Hash) -> Option<MilestoneIndex> {
-        if self.is_solid_entry_point(hash) {
-            Some(*self.solid_entry_points.get(hash).unwrap().value())
-        } else {
-            match self.get_metadata(hash) {
-                Some(metadata) => metadata.otrsi,
-                None => None,
-            }
-        }
-    }
-
-    pub fn get_transactions_to_approve(&self) -> Option<(Hash, Hash)> {
-        let tip_selector = self.tip_pool.read().unwrap();
-        tip_selector.get_non_lazy_tips()
     }
 
     pub fn get_metadata(&self, hash: &Hash) -> Option<TransactionMetadata> {
@@ -323,17 +128,8 @@
         self.snapshot_index.load(Ordering::Relaxed).into()
     }
 
-<<<<<<< HEAD
-    pub fn update_last_solid_milestone_index(&self, new_index: MilestoneIndex) {
-        self.last_solid_milestone_index.store(*new_index, Ordering::Relaxed);
-        if self.last_solid_milestone_index_processed.load(Ordering::Relaxed) == 0 {
-            self.last_solid_milestone_index_processed
-                .store(*new_index, Ordering::Relaxed);
-        }
-=======
     pub fn update_snapshot_index(&self, new_index: MilestoneIndex) {
         self.snapshot_index.store(*new_index, Ordering::Relaxed);
->>>>>>> 35e890a6
     }
 
     pub fn get_pruning_index(&self) -> MilestoneIndex {
