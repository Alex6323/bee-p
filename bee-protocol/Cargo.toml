[package]
name = "bee-protocol"
version = "0.1.0-alpha"
authors = ["IOTA Stiftung"]
edition = "2018"
description = ""
readme = "README.md"
repository = "https://github.com/iotaledger/bee"
license = "Apache-2.0"
keywords = ["iota", "tangle", "bee", "framework", "protocol"]
homepage = "https://www.iota.org"

[dependencies]
bee-common = { git = "https://github.com/iotaledger/bee.git", branch = "dev" }
bee-common-ext = { path = "../bee-common-ext" }
bee-crypto = { git = "https://github.com/iotaledger/bee.git", branch = "dev" }
bee-network = { path = "../bee-network" }
bee-signing = { git = "https://github.com/iotaledger/bee.git", branch = "dev" }
bee-tangle = { path = "../bee-tangle" }
bee-ternary = { git = "https://github.com/iotaledger/bee.git", branch = "dev" }
bee-transaction = { path = "../bee-transaction" }
bee-storage = { path = "../bee-storage" }

<<<<<<< HEAD
=======
async-std = "1.6.2"
async-trait = "0.1.36"
>>>>>>> 3f9e03ba
bitflags = "1.2.1"
bytemuck = "1.2.0"
dashmap = "3.11"
futures = "0.3.5"
futures-util = "0.3.5"
log = "0.4.8"
pin-project = "0.4"
serde = { version = "1.0.114", features = ["derive" ] }
twox-hash = "1.5.0"
tokio = { version = "0.2.22", features = ["sync", "time"] }

[dev-dependencies]
bee-test = { path = "../bee-test" }

<<<<<<< HEAD
rand = "0.7.3"
serial_test = "0.4.0"
tokio = { version = "0.2.22", features = ["macros"] }
=======
rand = "0.7.3"
>>>>>>> 3f9e03ba
<|MERGE_RESOLUTION|>--- conflicted
+++ resolved
@@ -21,11 +21,7 @@
 bee-transaction = { path = "../bee-transaction" }
 bee-storage = { path = "../bee-storage" }
 
-<<<<<<< HEAD
-=======
-async-std = "1.6.2"
 async-trait = "0.1.36"
->>>>>>> 3f9e03ba
 bitflags = "1.2.1"
 bytemuck = "1.2.0"
 dashmap = "3.11"
@@ -40,10 +36,5 @@
 [dev-dependencies]
 bee-test = { path = "../bee-test" }
 
-<<<<<<< HEAD
 rand = "0.7.3"
-serial_test = "0.4.0"
-tokio = { version = "0.2.22", features = ["macros"] }
-=======
-rand = "0.7.3"
->>>>>>> 3f9e03ba
+tokio = { version = "0.2.22", features = ["macros"] }