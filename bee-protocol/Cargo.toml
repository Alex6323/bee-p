--- conflicted
+++ resolved
@@ -27,11 +27,8 @@
 futures = "0.3.5"
 futures-util = "0.3.5"
 log = "0.4.8"
-<<<<<<< HEAD
+pin-project = "0.4"
 rand = "0.7.3"
-=======
-pin-project = "0.4"
->>>>>>> 67014008
 serde = { version = "1.0.114", features = ["derive" ] }
 twox-hash = "1.5.0"
 
