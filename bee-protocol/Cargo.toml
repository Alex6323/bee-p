--- conflicted
+++ resolved
@@ -31,17 +31,11 @@
 futures-util = "0.3"
 log = "0.4"
 pin-project = "0.4"
-<<<<<<< HEAD
-rand = "0.7.3"
-serde = { version = "1.0.114", features = ["derive" ] }
-twox-hash = "1.5.0"
-tokio = { version = "0.2.22", features = ["sync", "time"] }
-=======
+rand = "0.7"
 serde = { version = "1.0", features = ["derive" ] }
 spin = "0.6"
 tokio = { version = "0.2", features = ["sync", "time"] }
 twox-hash = "1.5"
->>>>>>> 6125befc
 
 [dev-dependencies]
 rand = "0.7"
