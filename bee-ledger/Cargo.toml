--- conflicted
+++ resolved
@@ -19,12 +19,7 @@
 bee-ternary = { git = "https://github.com/iotaledger/bee.git", branch = "dev" }
 bee-transaction = { path = "../bee-transaction" }
 
-<<<<<<< HEAD
-async-trait = "0.1.36"
-=======
-async-std = "1.6.2"
 async-trait = "0.1.40"
->>>>>>> 27a56021
 blake2 = "0.9.0"
 bytemuck = "1.2.0"
 digest = "0.9.0"
