--- conflicted
+++ resolved
@@ -20,11 +20,7 @@
 bee-ternary = { git = "https://github.com/iotaledger/bee.git", branch = "dev" }
 bee-transaction = { path = "../bee-transaction" }
 
-<<<<<<< HEAD
-=======
-async-std = "1.6.2"
 async-trait = "0.1.40"
->>>>>>> 27a56021
 bytemuck = "1.2.0"
 chrono = "0.4.11"
 dashmap = "3.10"
