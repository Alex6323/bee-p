// Copyright 2020 IOTA Stiftung
//
// Licensed under the Apache License, Version 2.0 (the "License"); you may not use this file except in compliance with
// the License. You may obtain a copy of the License at
//
//     http://www.apache.org/licenses/LICENSE-2.0
//
// Unless required by applicable law or agreed to in writing, software distributed under the License is distributed on
// an "AS IS" BASIS, WITHOUT WARRANTIES OR CONDITIONS OF ANY KIND, either express or implied.
// See the License for the specific language governing permissions and limitations under the License.

use crate::{
    config::SnapshotConfig,
    constants::{
        ADDITIONAL_PRUNING_THRESHOLD, SOLID_ENTRY_POINT_CHECK_THRESHOLD_FUTURE, SOLID_ENTRY_POINT_CHECK_THRESHOLD_PAST,
    },
    local::snapshot,
    pruning::prune_database,
};

use bee_common::{shutdown_stream::ShutdownStream, worker::Error as WorkerError};
use bee_protocol::{tangle::tangle, Milestone, MilestoneIndex};

use futures::{
    channel::mpsc,
    stream::{Fuse, StreamExt},
};
use log::{error, info, warn};

type Receiver = ShutdownStream<Fuse<mpsc::UnboundedReceiver<SnapshotWorkerEvent>>>;

pub(crate) struct SnapshotWorkerEvent(pub(crate) Milestone);

pub(crate) struct SnapshotWorker {
    config: SnapshotConfig,
    depth: u32,
    delay: u32,
    receiver: Receiver,
}

impl SnapshotWorker {
    pub(crate) fn new(config: SnapshotConfig, receiver: Receiver) -> Self {
        let depth = if config.local().depth() < SOLID_ENTRY_POINT_CHECK_THRESHOLD_FUTURE {
            warn!(
                "Configuration value for \"depth\" is too low ({}), value changed to {}.",
                config.local().depth(),
                SOLID_ENTRY_POINT_CHECK_THRESHOLD_FUTURE
            );
            SOLID_ENTRY_POINT_CHECK_THRESHOLD_FUTURE
        } else {
            config.local().depth()
        };
        let delay_min =
            config.local().depth() + SOLID_ENTRY_POINT_CHECK_THRESHOLD_PAST + ADDITIONAL_PRUNING_THRESHOLD + 1;
        let delay = if config.pruning().delay() < delay_min {
            warn!(
                "Configuration value for \"delay\" is too low ({}), value changed to {}.",
                config.pruning().delay(),
                delay_min
            );
            delay_min
        } else {
            config.pruning().delay()
        };

        Self {
            config,
            depth,
            delay,
            receiver,
        }
    }

    fn should_snapshot(&self, index: MilestoneIndex) -> bool {
        let solid_index = *index;
        let snapshot_index = *tangle().get_snapshot_index();
        let pruning_index = *tangle().get_pruning_index();
        let snapshot_interval = if tangle().is_synced() {
            self.config.local().interval_synced()
        } else {
            self.config.local().interval_unsynced()
        };

        if (solid_index < self.depth + snapshot_interval)
            || (solid_index - self.depth) < pruning_index + 1 + SOLID_ENTRY_POINT_CHECK_THRESHOLD_PAST
        {
            // Not enough history to calculate solid entry points.
            return false;
        }

        return solid_index - (self.depth + snapshot_interval) >= snapshot_index;
    }

    fn process(&mut self, milestone: Milestone) {
        if self.should_snapshot(milestone.index()) {
<<<<<<< HEAD
            // createLocalSnapshotWithoutLocking(solidMilestoneIndex-snapshotDepth, localSnapshotPath, true,
            // shutdownSignal);
=======
            if let Err(e) = snapshot(self.config.local().path(), *milestone.index() - self.depth) {
                error!("Failed to create snapshot: {:?}.", e);
            }
>>>>>>> c8c45cc1
        }

        if self.config.pruning().enabled() && *milestone.index() > self.delay {
            if let Err(e) = prune_database(MilestoneIndex(*milestone.index() - self.delay)) {
                error!("Failed to prune database: {:?}.", e);
            }
        }
    }

    pub(crate) async fn run(mut self) -> Result<(), WorkerError> {
        info!("Running.");

        while let Some(SnapshotWorkerEvent(milestone)) = self.receiver.next().await {
            self.process(milestone);
        }

        info!("Stopped.");

        Ok(())
    }
}<|MERGE_RESOLUTION|>--- conflicted
+++ resolved
@@ -93,14 +93,9 @@
 
     fn process(&mut self, milestone: Milestone) {
         if self.should_snapshot(milestone.index()) {
-<<<<<<< HEAD
-            // createLocalSnapshotWithoutLocking(solidMilestoneIndex-snapshotDepth, localSnapshotPath, true,
-            // shutdownSignal);
-=======
             if let Err(e) = snapshot(self.config.local().path(), *milestone.index() - self.depth) {
                 error!("Failed to create snapshot: {:?}.", e);
             }
->>>>>>> c8c45cc1
         }
 
         if self.config.pruning().enabled() && *milestone.index() > self.delay {
