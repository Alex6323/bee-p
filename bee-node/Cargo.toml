[package]
name = "bee-node"
version = "0.1.0-alpha"
authors = ["IOTA Stiftung"]
edition = "2018"
description = ""
readme = "README.md"
repository = "https://github.com/iotaledger/bee"
license = "Apache-2.0"
keywords = ["iota", "tangle", "bee", "framework", "node"]
homepage = "https://www.iota.org"

[dependencies]
bee-common = { git = "https://github.com/iotaledger/bee.git", branch = "dev" }
bee-common-ext = { path = "../bee-common-ext" }
bee-crypto = { git = "https://github.com/iotaledger/bee.git", branch = "dev" }
bee-ledger = { path = "../bee-ledger" }
bee-network = { path = "../bee-network" }
bee-peering = { path = "../bee-peering" }
bee-protocol = { path = "../bee-protocol" }
bee-snapshot = { path = "../bee-snapshot" }
bee-transaction = { path = "../bee-transaction" }

<<<<<<< HEAD
chrono = "0.4.11"
=======
async-std = "1.6.2"
>>>>>>> 3f9e03ba
futures = "0.3.5"
log = "0.4.8"
serde = { version = "1.0.114", features = ["derive" ] }
structopt = { version = "0.3.14", default-features = false }
thiserror = "1.0.20"
tokio = { version = "0.2.22", features = ["signal", "macros"] }
toml = "0.5.6"

[lib]
name = "bee_node"
path = "src/lib.rs"

[[bin]]
name = "bee"
path = "src/main.rs"<|MERGE_RESOLUTION|>--- conflicted
+++ resolved
@@ -21,11 +21,6 @@
 bee-snapshot = { path = "../bee-snapshot" }
 bee-transaction = { path = "../bee-transaction" }
 
-<<<<<<< HEAD
-chrono = "0.4.11"
-=======
-async-std = "1.6.2"
->>>>>>> 3f9e03ba
 futures = "0.3.5"
 log = "0.4.8"
 serde = { version = "1.0.114", features = ["derive" ] }
