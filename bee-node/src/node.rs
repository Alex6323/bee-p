--- conflicted
+++ resolved
@@ -13,38 +13,26 @@
 
 use crate::{banner::print_banner_and_version, config::NodeConfig, plugin};
 
-<<<<<<< HEAD
 use bee_common::shutdown_stream::ShutdownStream;
 use bee_common_ext::{event::Bus, shutdown_tokio::Shutdown};
-use bee_crypto::ternary::Hash;
 use bee_network::{self, Command::ConnectEndpoint, EndpointId, Event, EventReceiver, Network, Origin};
-use bee_peering::{PeerManager, StaticPeerManager};
-use bee_protocol::{tangle, MilestoneIndex, Protocol};
-use bee_snapshot::local::{download_local_snapshot, Error as LocalSnapshotReadError, LocalSnapshot};
-
-use chrono::{offset::TimeZone, Utc};
-=======
-use bee_common::{shutdown::Shutdown, shutdown_stream::ShutdownStream};
-use bee_common_ext::event::Bus;
-use bee_network::{self, Address, Command::Connect, EndpointId, Event, EventSubscriber, Network, Origin};
 use bee_peering::{ManualPeerManager, PeerManager};
 use bee_protocol::{tangle, Protocol};
 
-use async_std::task::{block_on, spawn};
->>>>>>> 3f9e03ba
 use futures::{
     channel::{mpsc, oneshot},
     stream::{Fuse, StreamExt},
 };
 use log::{error, info, trace, warn};
 use thiserror::Error;
+use tokio::spawn;
 
 use std::{collections::HashMap, net::SocketAddr, sync::Arc};
 
 type NetworkEventStream = ShutdownStream<Fuse<EventReceiver>>;
 
 // TODO design proper type `PeerList`
-type PeerList = HashMap<EndpointId, (mpsc::Sender<Vec<u8>>, oneshot::Sender<()>)>;
+type PeerList = HashMap<EndpointId, (mpsc::UnboundedSender<Vec<u8>>, oneshot::Sender<()>)>;
 
 /// All possible node errors.
 #[derive(Error, Debug)]
@@ -84,13 +72,8 @@
         info!("Initializing network...");
         let (network, events) = bee_network::init(self.config.network, &mut shutdown).await;
 
-<<<<<<< HEAD
-        info!("Starting static peer manager...");
-        tokio::spawn(StaticPeerManager::new(self.config.peering.r#static.clone(), network.clone()).run());
-=======
         info!("Starting manual peer manager...");
         spawn(ManualPeerManager::new(self.config.peering.manual.clone(), network.clone()).run());
->>>>>>> 3f9e03ba
 
         info!("Initializing ledger...");
         bee_ledger::whiteflag::init(
@@ -130,12 +113,7 @@
     network: Network,
     network_events: NetworkEventStream,
     shutdown: Shutdown,
-<<<<<<< HEAD
     peers: PeerList,
-=======
-    // TODO design proper type `PeerList`
-    peers: HashMap<EndpointId, (mpsc::UnboundedSender<Vec<u8>>, oneshot::Sender<()>)>,
->>>>>>> 3f9e03ba
 }
 
 impl Node {
@@ -153,21 +131,7 @@
         while let Some(event) = network_events.next().await {
             trace!("Received event {}.", event);
 
-<<<<<<< HEAD
             process_event(event, &mut network, &mut peers).await;
-=======
-    #[inline]
-    async fn handle_event(&mut self, event: Event) {
-        match event {
-            Event::EndpointAdded { epid, .. } => self.endpoint_added_handler(epid).await,
-            Event::EndpointRemoved { epid, .. } => self.endpoint_removed_handler(epid),
-            Event::EndpointConnected {
-                epid, origin, address, ..
-            } => self.endpoint_connected_handler(epid, address, origin),
-            Event::EndpointDisconnected { epid, .. } => self.endpoint_disconnected_handler(epid),
-            Event::MessageReceived { epid, bytes, .. } => self.endpoint_bytes_received_handler(epid, bytes),
-            _ => warn!("Unsupported event {}.", event),
->>>>>>> 3f9e03ba
         }
 
         info!("Stopping...");
@@ -234,19 +198,11 @@
     }
 }
 
-<<<<<<< HEAD
 #[inline]
 async fn endpoint_bytes_received_handler(epid: EndpointId, bytes: Vec<u8>, peers: &mut PeerList) {
     if let Some(peer) = peers.get_mut(&epid) {
-        if let Err(e) = peer.0.send(bytes).await {
+        if let Err(e) = peer.0.unbounded_send(bytes) {
             warn!("Sending PeerWorkerEvent::Message to {} failed: {}.", epid, e);
-=======
-    fn endpoint_bytes_received_handler(&mut self, epid: EndpointId, bytes: Vec<u8>) {
-        if let Some(peer) = self.peers.get_mut(&epid) {
-            if let Err(e) = peer.0.unbounded_send(bytes) {
-                warn!("Sending PeerWorkerEvent::Message to {} failed: {}.", epid, e);
-            }
->>>>>>> 3f9e03ba
         }
     }
 }
@@ -264,29 +220,5 @@
         }
     });
 
-<<<<<<< HEAD
     receiver
-}
-
-fn print_banner_and_version() {
-    let commit = if BEE_GIT_COMMIT.is_empty() {
-        "".to_owned()
-    } else {
-        "-".to_owned() + &BEE_GIT_COMMIT[0..7]
-    };
-    println!(
-        "\n{}\n   v{}{}\n",
-        " ██████╗░███████╗███████╗
- ██╔══██╗██╔════╝██╔════╝
- ██████╦╝█████╗░░█████╗░░
- ██╔══██╗██╔══╝░░██╔══╝░░
- ██████╦╝███████╗███████╗
- ╚═════╝░╚══════╝╚══════╝",
-        BEE_VERSION,
-        commit,
-    );
-=======
-    // TODO temporarily returns sender as well
-    (sender, receiver)
->>>>>>> 3f9e03ba
 }