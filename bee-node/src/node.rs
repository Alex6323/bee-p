// Copyright 2020 IOTA Stiftung
//
// Licensed under the Apache License, Version 2.0 (the "License"); you may not use this file except in compliance with
// the License. You may obtain a copy of the License at
//
//     http://www.apache.org/licenses/LICENSE-2.0
//
// Unless required by applicable law or agreed to in writing, software distributed under the License is distributed on
// an "AS IS" BASIS, WITHOUT WARRANTIES OR CONDITIONS OF ANY KIND, either express or implied.
// See the License for the specific language governing permissions and limitations under the License.

use crate::{
    config::NodeConfig,
    constants::{BEE_GIT_COMMIT, BEE_VERSION},
};

<<<<<<< HEAD
=======
use bee_common::logger_init;
use bee_crypto::ternary::Hash;
>>>>>>> b7e4eb8f
use bee_ledger::{LedgerWorker, LedgerWorkerEvent};
use bee_network::{self, Address, Command::Connect, EndpointId, Event, EventSubscriber, Network, Origin, Shutdown};
use bee_peering::{PeerManager, StaticPeerManager};
use bee_protocol::{tangle::tangle, Protocol};
use bee_snapshot::LocalSnapshot;

use async_std::task::{block_on, spawn};
use chrono::{offset::TimeZone, Utc};
use futures::{
    channel::{mpsc, oneshot},
    select,
    sink::SinkExt,
    stream::{Fuse, StreamExt},
    FutureExt,
};
use log::{debug, error, info, warn};

use std::collections::HashMap;

pub struct BeeNodeBuilder {
    config: NodeConfig,
}

impl BeeNodeBuilder {
    // TODO use proper error type
    /// Finishes the build process of a new node.
    pub fn finish(self) -> Result<BeeNode, ()> {
        info!("Running v{}-{}.", BEE_VERSION, &BEE_GIT_COMMIT[0..7]);
        info!("Initializing...");

        let (network, events, shutdown) = bee_network::init(self.config.network);

        block_on(StaticPeerManager::new(self.config.peering.r#static.clone(), network.clone()).run());

        bee_tangle::init();

        info!("Reading snapshot file...");
        let snapshot_state = match block_on(LocalSnapshot::from_file(self.config.snapshot.local().file_path())) {
            Ok(local_snapshot) => {
                info!(
                "Read snapshot file from {} with index {}, {} solid entry points, {} seen milestones and {} balances.",
                Utc.timestamp(local_snapshot.metadata().timestamp() as i64, 0)
                    .to_rfc2822(),
                local_snapshot.metadata().index(),
                local_snapshot.metadata().solid_entry_points().len(),
                local_snapshot.metadata().seen_milestones().len(),
                local_snapshot.state().balances().len()
            );
                tangle().update_solid_milestone_index(local_snapshot.metadata().index().into());
                // TODO get from database
                tangle().update_snapshot_milestone_index(local_snapshot.metadata().index().into());
                tangle().add_solid_entry_point(Hash::zeros());
                for solid_entry_point in local_snapshot.metadata().solid_entry_points() {
                    tangle().add_solid_entry_point(*solid_entry_point);
                }
                for seen_milestone in local_snapshot.metadata().seen_milestones() {
                    // TODO request ?
                }
                local_snapshot.into_state()
            }
            Err(e) => {
                // TODO exit ?
                error!(
                    "Failed to read snapshot file \"{}\": {:?}.",
                    self.config.snapshot.local().file_path(),
                    e
                );
                return Err(());
            }
        };

        block_on(Protocol::init(self.config.protocol.clone(), network.clone()));

        // TODO config
        let (ledger_worker_tx, ledger_worker_rx) = mpsc::channel(1000);
        let (ledger_worker_shutdown_tx, ledger_worker_shutdown_rx) = oneshot::channel();

        spawn(LedgerWorker::new(snapshot_state.into_balances()).run(ledger_worker_rx, ledger_worker_shutdown_rx));

        info!("Initialized.");

        Ok(BeeNode {
            config: self.config,
            network,
            events: events.fuse(),
            shutdown,
            ledger: (ledger_worker_tx, ledger_worker_shutdown_tx),
            peers: HashMap::new(),
        })
    }
}

/// The main node type.
pub struct BeeNode {
    config: NodeConfig,
    // TODO those 2 fields are related; consider bundling them
    network: Network,
    events: Fuse<EventSubscriber>,
    shutdown: Shutdown,
    // TODO design proper type `Ledger`
    ledger: (mpsc::Sender<LedgerWorkerEvent>, oneshot::Sender<()>),
    // TODO design proper type `PeerList`
    peers: HashMap<EndpointId, (mpsc::Sender<Vec<u8>>, oneshot::Sender<()>)>,
}

impl BeeNode {
    /// Executes node event loop. This method is only executed after the shutdown signal has been received.
    pub fn run_loop(&mut self) {
        info!("Running.");

        let mut shutdown = shutdown_listener().fuse();

        block_on(async {
            loop {
                select! {
                    event = self.events.next() => {
                        if let Some(event) = event {
                            debug!("Received event {}.", event);

                            match event {
                                Event::EndpointAdded { epid, .. } => self.endpoint_added_handler(epid).await,
                                Event::EndpointRemoved { epid, .. } => self.endpoint_removed_handler(epid).await,
                                Event::EndpointConnected {
                                    epid, origin, address, ..
                                } => self.endpoint_connected_handler(epid, address, origin).await,
                                Event::EndpointDisconnected { epid, .. } => self.endpoint_disconnected_handler(epid).await,
                                Event::MessageReceived { epid, bytes, .. } => {
                                    self.endpoint_bytes_received_handler(epid, bytes).await
                                }
                                _ => warn!("Unsupported event {}.", event),
                            }
                        }
                    },
                    shutdown = shutdown => {
                        break;
                    }
                }
            }
        });
    }

    /// Shuts down the node.
    pub fn shutdown(self) {
        info!("Bee is shutting down...");

        block_on(self.shutdown.execute());

        info!("Shutdown complete.");
    }

    /// Returns a builder to create a node.
    pub fn build(config: NodeConfig) -> BeeNodeBuilder {
        BeeNodeBuilder { config }
    }

    async fn endpoint_added_handler(&mut self, epid: EndpointId) {
        info!("Endpoint {} has been added.", epid);

        if let Err(e) = self.network.send(Connect { epid, responder: None }).await {
            warn!("Sending Command::Connect for {} failed: {}.", epid, e);
        }
    }

    async fn endpoint_removed_handler(&mut self, epid: EndpointId) {
        info!("Endpoint {} has been removed.", epid);
    }

    async fn endpoint_connected_handler(&mut self, epid: EndpointId, address: Address, origin: Origin) {
        let (receiver_tx, receiver_shutdown_tx) = Protocol::register(epid, address, origin);

        self.peers.insert(epid, (receiver_tx, receiver_shutdown_tx));
    }

    async fn endpoint_disconnected_handler(&mut self, epid: EndpointId) {
        // TODO unregister ?
        if let Some((_, shutdown)) = self.peers.remove(&epid) {
            if let Err(e) = shutdown.send(()) {
                warn!("Sending shutdown to {} failed: {:?}.", epid, e);
            }
        }
    }

    async fn endpoint_bytes_received_handler(&mut self, epid: EndpointId, bytes: Vec<u8>) {
        if let Some(peer) = self.peers.get_mut(&epid) {
            if let Err(e) = peer.0.send(bytes).await {
                warn!("Sending PeerWorkerEvent::Message to {} failed: {}.", epid, e);
            }
        }
    }
}

// TODO return a Result
fn shutdown_listener() -> oneshot::Receiver<()> {
    let (sender, receiver) = oneshot::channel();

<<<<<<< HEAD
    spawn(async move {
        let mut rt = tokio::runtime::Runtime::new().expect("Error creating Tokio runtime.");

        rt.block_on(tokio::signal::ctrl_c()).expect("Error blocking on CTRL-C.");

        sender.send(()).expect("Error sending shutdown signal.");
    });
=======
        info!("Running v{}-{}.", BEE_VERSION, &BEE_GIT_COMMIT[0..7]);
        info!("Initializing...");

        Protocol::init(self.config.protocol.clone(), self.network.clone()).await;

        StaticPeerManager::new(self.config.peering.r#static.clone(), self.network.clone())
            .run()
            .await;

        info!("Reading snapshot file...");
        let snapshot_state = match LocalSnapshot::from_file(self.config.snapshot.local().file_path()).await {
            Ok(local_snapshot) => {
                info!(
                    "Read snapshot file from {} with index {}, {} solid entry points, {} seen milestones and {} balances.",
                    Utc.timestamp(local_snapshot.metadata().timestamp() as i64, 0).to_rfc2822(),
                    local_snapshot.metadata().index(),
                    local_snapshot.metadata().solid_entry_points().len(),
                    local_snapshot.metadata().seen_milestones().len(),
                    local_snapshot.state().balances().len()
                );
                tangle().update_solid_milestone_index(local_snapshot.metadata().index().into());
                // TODO get from database
                tangle().update_snapshot_milestone_index(local_snapshot.metadata().index().into());
                tangle().add_solid_entry_point(Hash::zeros());
                for solid_entry_point in local_snapshot.metadata().solid_entry_points() {
                    tangle().add_solid_entry_point(*solid_entry_point);
                }
                for seen_milestone in local_snapshot.metadata().seen_milestones() {
                    // TODO request ?
                }
                local_snapshot.into_state()
            }
            Err(e) => {
                // TODO exit ?
                error!(
                    "Failed to read snapshot file \"{}\": {:?}.",
                    self.config.snapshot.local().file_path(),
                    e
                );
                panic!("TODO");
            }
        };

        // TODO config
        let (ledger_worker_tx, ledger_worker_rx) = mpsc::channel(1000);
        let (ledger_worker_shutdown_tx, ledger_worker_shutdown_rx) = oneshot::channel();
        self.ledger.replace((ledger_worker_tx, ledger_worker_shutdown_tx));
        spawn(LedgerWorker::new(snapshot_state.into_balances()).run(ledger_worker_rx, ledger_worker_shutdown_rx));

        info!("Initialized.");
    }
}
>>>>>>> b7e4eb8f

    receiver
}<|MERGE_RESOLUTION|>--- conflicted
+++ resolved
@@ -14,15 +14,12 @@
     constants::{BEE_GIT_COMMIT, BEE_VERSION},
 };
 
-<<<<<<< HEAD
-=======
 use bee_common::logger_init;
 use bee_crypto::ternary::Hash;
->>>>>>> b7e4eb8f
 use bee_ledger::{LedgerWorker, LedgerWorkerEvent};
 use bee_network::{self, Address, Command::Connect, EndpointId, Event, EventSubscriber, Network, Origin, Shutdown};
 use bee_peering::{PeerManager, StaticPeerManager};
-use bee_protocol::{tangle::tangle, Protocol};
+use bee_protocol::{tangle, Protocol};
 use bee_snapshot::LocalSnapshot;
 
 use async_std::task::{block_on, spawn};
@@ -51,9 +48,9 @@
 
         let (network, events, shutdown) = bee_network::init(self.config.network);
 
+        tangle::init();
+
         block_on(StaticPeerManager::new(self.config.peering.r#static.clone(), network.clone()).run());
-
-        bee_tangle::init();
 
         info!("Reading snapshot file...");
         let snapshot_state = match block_on(LocalSnapshot::from_file(self.config.snapshot.local().file_path())) {
@@ -67,12 +64,13 @@
                 local_snapshot.metadata().seen_milestones().len(),
                 local_snapshot.state().balances().len()
             );
-                tangle().update_solid_milestone_index(local_snapshot.metadata().index().into());
+                tangle::tangle().update_solid_milestone_index(local_snapshot.metadata().index().into());
                 // TODO get from database
-                tangle().update_snapshot_milestone_index(local_snapshot.metadata().index().into());
-                tangle().add_solid_entry_point(Hash::zeros());
+                tangle::tangle().update_snapshot_milestone_index(local_snapshot.metadata().index().into());
+                tangle::tangle().add_solid_entry_point(Hash::zeros());
+
                 for solid_entry_point in local_snapshot.metadata().solid_entry_points() {
-                    tangle().add_solid_entry_point(*solid_entry_point);
+                    tangle::tangle().add_solid_entry_point(*solid_entry_point);
                 }
                 for seen_milestone in local_snapshot.metadata().seen_milestones() {
                     // TODO request ?
@@ -214,7 +212,6 @@
 fn shutdown_listener() -> oneshot::Receiver<()> {
     let (sender, receiver) = oneshot::channel();
 
-<<<<<<< HEAD
     spawn(async move {
         let mut rt = tokio::runtime::Runtime::new().expect("Error creating Tokio runtime.");
 
@@ -222,60 +219,6 @@
 
         sender.send(()).expect("Error sending shutdown signal.");
     });
-=======
-        info!("Running v{}-{}.", BEE_VERSION, &BEE_GIT_COMMIT[0..7]);
-        info!("Initializing...");
-
-        Protocol::init(self.config.protocol.clone(), self.network.clone()).await;
-
-        StaticPeerManager::new(self.config.peering.r#static.clone(), self.network.clone())
-            .run()
-            .await;
-
-        info!("Reading snapshot file...");
-        let snapshot_state = match LocalSnapshot::from_file(self.config.snapshot.local().file_path()).await {
-            Ok(local_snapshot) => {
-                info!(
-                    "Read snapshot file from {} with index {}, {} solid entry points, {} seen milestones and {} balances.",
-                    Utc.timestamp(local_snapshot.metadata().timestamp() as i64, 0).to_rfc2822(),
-                    local_snapshot.metadata().index(),
-                    local_snapshot.metadata().solid_entry_points().len(),
-                    local_snapshot.metadata().seen_milestones().len(),
-                    local_snapshot.state().balances().len()
-                );
-                tangle().update_solid_milestone_index(local_snapshot.metadata().index().into());
-                // TODO get from database
-                tangle().update_snapshot_milestone_index(local_snapshot.metadata().index().into());
-                tangle().add_solid_entry_point(Hash::zeros());
-                for solid_entry_point in local_snapshot.metadata().solid_entry_points() {
-                    tangle().add_solid_entry_point(*solid_entry_point);
-                }
-                for seen_milestone in local_snapshot.metadata().seen_milestones() {
-                    // TODO request ?
-                }
-                local_snapshot.into_state()
-            }
-            Err(e) => {
-                // TODO exit ?
-                error!(
-                    "Failed to read snapshot file \"{}\": {:?}.",
-                    self.config.snapshot.local().file_path(),
-                    e
-                );
-                panic!("TODO");
-            }
-        };
-
-        // TODO config
-        let (ledger_worker_tx, ledger_worker_rx) = mpsc::channel(1000);
-        let (ledger_worker_shutdown_tx, ledger_worker_shutdown_rx) = oneshot::channel();
-        self.ledger.replace((ledger_worker_tx, ledger_worker_shutdown_tx));
-        spawn(LedgerWorker::new(snapshot_state.into_balances()).run(ledger_worker_rx, ledger_worker_shutdown_rx));
-
-        info!("Initialized.");
-    }
-}
->>>>>>> b7e4eb8f
 
     receiver
 }