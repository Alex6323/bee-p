--- conflicted
+++ resolved
@@ -11,17 +11,7 @@
 
 use crate::{config::NodeConfig, plugin, storage::Backend, version_checker::VersionCheckerWorker};
 
-<<<<<<< HEAD
-use crate::{
-    banner::print_banner_and_version, config::NodeConfig, inner::BeeNode, storage::Backend,
-    version_checker::VersionCheckerWorker,
-};
-
-use bee_api::config::RestApiConfig;
-use bee_common::shutdown_stream::ShutdownStream;
-=======
 use bee_common::{shutdown, shutdown_stream::ShutdownStream};
->>>>>>> 8dc67ee7
 use bee_common_ext::{
     event::Bus,
     node::{Node, NodeBuilder, ResHandle},
@@ -78,86 +68,10 @@
     phantom: PhantomData<B>,
 }
 
-<<<<<<< HEAD
-impl<B: Backend> NodeBuilder<B> {
-    /// Finishes the build process of a new node.
-    pub async fn finish(self) -> Result<Node<B>, Error> {
-        print_banner_and_version();
-
-        info!(
-            "Joining network {}({:x}).",
-            self.config.network_id.0, self.config.network_id.1
-        );
-
-        let generated_new_local_keypair = self.config.peering.local_keypair.2;
-        if generated_new_local_keypair {
-            info!("Generated new local keypair: {}", self.config.peering.local_keypair.1);
-            info!("Add this to your config, and restart the node.");
-        }
-        let local_keys = self.config.peering.local_keypair.0.clone();
-
-        let node_builder = BeeNode::<B>::build();
-
-        let mut shutdown = Shutdown::new();
-
-        let (mut node_builder, snapshot) = bee_snapshot::init::<BeeNode<B>>(&self.config.snapshot, node_builder)
-            .await
-            .map_err(Error::SnapshotError)?;
-
-        if snapshot.header().network_id() != self.config.network_id.1 {
-            return Err(Error::NetworkMismatch(
-                snapshot.header().network_id(),
-                self.config.network_id.1,
-            ));
-        }
-
-        info!("Initializing network...");
-        let (network, events) = bee_network::init(
-            self.config.network.clone(),
-            local_keys,
-            self.config.network_id.1,
-            &mut shutdown,
-        )
-        .await;
-        info!("Own Peer Id = {}", network.local_id());
-
-        info!("Starting manual peer manager...");
-        spawn(ManualPeerManager::new(self.config.peering.manual.clone(), network.clone()).run());
-
-        // info!("Initializing ledger...");
-        // node_builder = bee_ledger::whiteflag::init::<BeeNode<B>>(
-        //     snapshot_metadata.index(),
-        //     snapshot_state.into(),
-        //     self.config.protocol.coordinator().clone(),
-        //     node_builder,
-        //     bus.clone(),
-        // );
-
-        info!("Initializing protocol...");
-        node_builder = Protocol::init::<BeeNode<B>>(
-            self.config.protocol.clone(),
-            self.config.database.clone(),
-            network.clone(),
-            snapshot,
-            self.config.network_id.1,
-            node_builder,
-        );
-
-        info!("Initializing REST API...");
-        node_builder = bee_api::init::<BeeNode<B>>(RestApiConfig::build().finish(), self.config.network_id.clone(), node_builder).await;
-
-        info!("Initializing plugins...");
-        // plugin::init(bus.clone());
-
-        node_builder = node_builder.with_worker::<VersionCheckerWorker>();
-
-        let bee_node = node_builder.finish().await;
-=======
 impl<B: Backend> BeeNode<B> {
     fn add_worker<W: Worker<Self> + Send + Sync>(&mut self, worker: W) {
         self.workers.insert(worker);
     }
->>>>>>> 8dc67ee7
 
     fn remove_worker<W: Worker<Self> + Send + Sync>(&mut self) -> W {
         self.workers
