--- conflicted
+++ resolved
@@ -9,12 +9,10 @@
 // an "AS IS" BASIS, WITHOUT WARRANTIES OR CONDITIONS OF ANY KIND, either express or implied.
 // See the License for the specific language governing permissions and limitations under the License.
 
+pub mod shutdown;
+
 mod logger;
-<<<<<<< HEAD
-pub mod shutdown;
-=======
 mod wait_priority_queue;
->>>>>>> 753ebeda
 
 pub use logger::{logger_init, LoggerConfig, LoggerConfigBuilder};
 pub use wait_priority_queue::WaitPriorityQueue;